--- conflicted
+++ resolved
@@ -109,15 +109,9 @@
 if do_simulation:
     t_start = time()
     MedicalExample.T_sim = 100
-<<<<<<< HEAD
     MedicalExample.track_vars = ["mLvl", "cLvl", "Med"]
-    MedicalExample.makeShockHistory()
-    MedicalExample.initializeSim()
-=======
-    MedicalExample.track_vars = ["mLvlNow", "cLvlNow", "MedNow"]
     MedicalExample.make_shock_history()
     MedicalExample.initialize_sim()
->>>>>>> 799943e4
     MedicalExample.simulate()
     t_end = time()
     print(
