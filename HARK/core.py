"""
High-level functions and classes for solving a wide variety of economic models.
The "core" of HARK is a framework for "microeconomic" and "macroeconomic"
models.  A micro model concerns the dynamic optimization problem for some type
of agents, where agents take the inputs to their problem as exogenous.  A macro
model adds an additional layer, endogenizing some of the inputs to the micro
problem by finding a general equilibrium dynamic rule.
"""
import sys
import os
from distutils.dir_util import copy_tree
from .utilities import get_arg_names, NullFunc
from copy import copy, deepcopy
import numpy as np
from time import time
from .parallel import multi_thread_commands, multi_thread_commands_fake
from warnings import warn

# pyflakes kept flagging _log commands in core.py as undefined unless the log stuff
# was here at the beginning (and not just in __init__.py

import logging

logging.basicConfig(format="%(message)s")

_log = logging.getLogger("HARK")

_log.setLevel(logging.ERROR)


def disable_logging():
    _log.disabled = True


def enable_logging():
    _log.disabled = False


def warnings():
    _log.setLevel(logging.WARNING)


def quiet():
    _log.setLevel(logging.ERROR)


def verbose():
    _log.setLevel(logging.INFO)


def set_verbosity_level(level):
    _log.setLevel(level)


def core_check_condition(name, test, messages, messaging_level, verbose_messages, fact, stage_solution, quietly=False):
    """
    Checks whether parameter values of a model satisfy a condition

    Parameters
    ----------
    name : string
         Name for the condition.

    test : function(self -> boolean)
         A function (of self) which tests the condition

    verbose : Boolean
         If False, print minimal information about the condition and exit
         If True, print more detailed information and a reference

    messages : dict{boolean : string}
        A dictionary with boolean keys containing values
        for messages to print if the condition is
        true or false.

    messaging_level : int
        Controls verbosity of messages. logging.DEBUG is most verbose,
        logging.INFO is less verbose, logging.WARNING speaks up only if the
        model might have problems, logging.CRITICAL indicates it is degenerate.

    verbose_messages : dict{boolean : string}
        (Optional) A dictionary with boolean keys containing supplemental
        messages to print if the condition is
        true or false if messaging_level is logging.DEBUG

    fact : string
         Name of the fact (for recording the results)

    stage_solution : solution for a stage of the problem containing a condition 
        to be tested.  Must have dict 'conditions' [name]

    quiet : boolean
        If True, construct the conditions but print nothing
    """

    soln = stage_solution

    TF = test(soln)
    soln.Bilt.conditions[name] = TF  # Set whether condition was true or false
    # Messages of severity less than minimum intensity are not displayed
    minimum_intensity = messaging_level  # Do not show messages less important
    _log.setLevel(minimum_intensity)  # Uses python logger setLevel
    # Store the messages for later retrieval if desired
    soln.Bilt.conditions[fact] = (
        messages[soln.Bilt.conditions[name]] +
        verbose_messages[soln.Bilt.conditions[name]]).format(soln.Bilt)
    _log.info(messages[soln.Bilt.conditions[name]].format(soln.Bilt))
    # Debug log gets the verbose info
    _log.debug(
        verbose_messages[soln.Bilt.conditions[name]].format(soln.Bilt))

    return TF


def distance_metric(thing_a, thing_b):
    """
    A "universal distance" metric that can be used as a default in many settings.

    Parameters
    ----------
    thing_a : object
        A generic object.
    thing_b : object
        Another generic object.

    Returns:
    ------------
    distance : float
        The "distance" between thing_a and thing_b.
    """
    # Get the types of the two inputs
    type_a = type(thing_a)
    type_b = type(thing_b)

    if type_a is list and type_b is list:
        len_a = len(thing_a)  # If both inputs are lists, then the distance between
        len_b = len(thing_b)  # them is the maximum distance between corresponding
        if len_a == len_b:  # elements in the lists.  If they differ in length,
            distance_temp = []  # the distance is the difference in lengths.
            for n in range(len_a):
                distance_temp.append(distance_metric(thing_a[n], thing_b[n]))
            distance = max(distance_temp)
        else:
            warn(
                'Objects of different lengths are being compared. ' +
                'Returning difference in lengths.'
            )
            distance = float(abs(len_a - len_b))
    # If both inputs are dictionaries, call distance on the list of its elements
    elif type_a is dict and type_b is dict:

        len_a = len(thing_a)
        len_b = len(thing_b)

        if len_a == len_b:

            # Create versions sorted by key
            sorted_a = dict(sorted(thing_a.items()))
            sorted_b = dict(sorted(thing_b.items()))

            # If keys don't match, print a warning.
            if list(sorted_a.keys()) != list(sorted_b.keys()):
                warn(
                    'Dictionaries with keys that do not match are being ' +
                    'compared.'
                )

            distance = distance_metric(list(sorted_a.values()),
                                       list(sorted_b.values()))

        else:
            # If they have different lengths, log a warning and return the
            # difference in lengths.
            warn(
                'Objects of different lengths are being compared. ' +
                'Returning difference in lengths.'
            )
            distance = float(abs(len_a - len_b))

    # If both inputs are numbers, return their difference
    elif isinstance(thing_a, (int, float)) and isinstance(thing_b, (int, float)):

        distance = float(abs(thing_a - thing_b))
    # If both inputs are array-like, return the maximum absolute difference b/w
    # corresponding elements (if same shape); return largest difference in dimensions
    # if shapes do not align.
    elif hasattr(thing_a, "shape") and hasattr(thing_b, "shape"):
        if thing_a.shape == thing_b.shape:
            distance = np.max(abs(thing_a - thing_b))
        else:
            # Flatten arrays so they have the same dimensions
            distance = np.max(
                abs(thing_a.flatten().shape[0] - thing_b.flatten().shape[0])
            )
    # If none of the above cases, but the objects are of the same class, call
    # the distance method of one on the other
    elif thing_a.__class__.__name__ == thing_b.__class__.__name__:
        if thing_a.__class__.__name__ == "function":
            distance = 0.0
        else:
            distance = thing_a.distance(thing_b)
    else:  # Failsafe: the inputs are very far apart
        distance = 1000.0

    return distance


class MetricObject(object):
    """
    A superclass for object classes in HARK.  Comes with two useful methods:
    a generic/universal distance method and an attribute assignment method.
    """

    distance_criteria = []  # This should be overwritten by subclasses.

    def distance(self, other):
        """
        A generic distance method, which requires the existence of an attribute
        called distance_criteria, giving a list of strings naming the attributes
        to be considered by the distance metric.

        Parameters
        ----------
        other : object
            Another object to compare this instance to.

        Returns
        -------
        (unnamed) : float
            The distance between this object and another, using the "universal
            distance" metric.
        """
        if self.distance_criteria == []:
            _log.critical(
                "distance_criteria not set so distance between "+str(self)+" and " + str(other) + " cannot be computed.")

        distance_list = [0.0]

        for attr_name in self.distance_criteria:
            try:
                obj_a = getattr(self, attr_name)
                obj_b = getattr(other, attr_name)
                distance_list.append(distance_metric(obj_a, obj_b))
            except AttributeError:
                distance_list.append(
                    1000.0
                )  # if either object lacks attribute, they are not the same
        self.distance_last = max(distance_list)  # Store it for later inspection
        return max(distance_list)


class Model(object):
    """
    A class with special handling of parameters assignment.

    Creates a "self.parameters" attribute that contains all
    keywords explicitly passed to the object.
    """

    def assign_parameters(self, **kwds):
        """
        Assign an arbitrary number of attributes to this agent.

        Parameters
        ----------
        **kwds : keyword arguments
            Any number of keyword arguments of the form key=value.  Each value
            will be assigned to the attribute named in self.

        Returns
        -------
        none
        """
        self.parameters.update(kwds)
        for key in kwds:
            setattr(self, key, kwds[key])

    assign_parameters_model = assign_parameters

    def get_parameter(self, name):
        # CDC 20210527: A global search across all HARK, REMARKs,
        # and DemARKs does not find any instance of this being used.
        # We ought either to:
        # 1. use it pervasively
        #    * in which case there should be a companion set_parameter
        # or
        # 2. Eliminate it
        """
        Returns a parameter of this model

        Parameters
        ----------
        name : string
            The name of the parameter to get

        Returns
        -------
        value :
            The value of the parameter
        """
        return self.parameters[name]

    get_parameter_model = get_parameter

    def __eq__(self, other):
        if isinstance(other, type(self)):
            return self.parameters == other.parameters

        return notImplemented

    def __init__(self):
        if not hasattr(self, 'parameters'):
            self.parameters = {}

    def __str__(self):

        type_ = type(self)
        module = type_.__module__
        qualname = type_.__qualname__

        s = f"<{module}.{qualname} object at {hex(id(self))}.\n"
        s += "Parameters:"

        for p in self.parameters:
            s += f"\n{p}: {self.parameters[p]}"

        s += ">"
        return s

    def __repr__(self):
        return self.__str__()


class AgentType(Model):
    """
    A superclass for economic agents in the HARK framework. Each model should
    specify its own subclass of AgentType, inheriting  methods and overwriting
    as necessary.  Critically, every subclass of AgentType should define class-
    specific static values of the attributes time_vary and time_inv as lists of
    strings.  Each element of time_vary is the name of a field in AgentSubType
    that varies over time in the model. Each element of time_inv is the name of
    a field in AgentSubType that is constant over time in the model.

    Parameters
    ----------
    solution_terminal : Solution
        A representation of the solution to the terminal period/stage of
        this AgentType instance, or an initial guess of the solution if this
        is an infinite horizon problem.
    cycles : int
        The number of times the sequence of periods/stages is experienced by
        this AgentType in their lifetime. cycles=1 corresponds to a lifecycle
        model, with a given sequence of one period/stage problems experienced
        once before terminating.  cycles=0 corresponds to an infinite horizon
        model, with a sequence of one period/stage problems repeating
        indefinitely.
    pseudo_terminal : boolean
        Indicates whether solution_terminal isn't actually part of the
        solution to the problem (as a known solution to the terminal period
        problem), but instead represents a "scrap value"-style termination.
        When True, solution_terminal is not included in the solution; when
        false, solution_terminal is the last element of the solution.
    tolerance : float
        Maximum acceptable "distance" between successive solutions to the one
        period/stage problem in an infinite horizon (cycles=0) model in order
        for the solution to be considered as having "converged".  Inoperative
        when cycles>0.
    seed : int
        A seed for this instance's random number generator.

    Attributes
    ----------
    AgentCount : int
        The number of agents of this type to use in simulation.

    state_vars : list of string
        The string labels for this AgentType's model state variables.

    """

    state_vars = []

    def __init__(
<<<<<<< HEAD
            self,
            solution_terminal=None,
            cycles=1,
            pseudo_terminal=True,
            tolerance=0.000001,
            seed=0,
            **kwds
=======
        self,
        solution_terminal=None,
        pseudo_terminal=True,
        tolerance=0.000001,
        seed=0,
        **kwds
>>>>>>> 1b755012
    ):
        Model.__init__(self)

        if solution_terminal is None:
            solution_terminal = NullFunc()

        self.solution_terminal = solution_terminal  # NOQA
        self.pseudo_terminal = pseudo_terminal  # NOQA
        self.solve_one_period = NullFunc()  # NOQA
        self.tolerance = tolerance  # NOQA
        self.seed = seed  # NOQA
        self.track_vars = []  # NOQA
        self.state_now = {sv: None for sv in self.state_vars}
        self.state_prev = self.state_now.copy()
        self.controls = {}
        self.shocks = {}
        self.read_shocks = False  # NOQA
        self.shock_history = {}
        self.history = {}

        self.assign_parameters(**kwds)  # NOQA
        self.reset_rng()  # NOQA
        self.prmtv_par = dict()  # 'primitives' define true model
        # 'approximation' pars
        self.aprox_par = {'tolerance': self.tolerance, 'seed': self.seed}
        # if lim exists, sol approaches truth as all aprox_par -> lim
        self.aprox_lim = {'tolerance': 0.0, 'seed': None}

    def add_to_time_vary(self, *params):
        """
        Adds any number of parameters to time_vary for this instance.

        Parameters
        ----------
        params : string
            Any number of strings naming attributes to be added to time_vary

        Returns
        -------
        None
        """
        for param in params:
            if param not in self.time_vary:
                self.time_vary.append(param)

    def add_to_time_inv(self, *params):
        """
        Adds any number of parameters to time_inv for this instance.

        Parameters
        ----------
        params : string
            Any number of strings naming attributes to be added to time_inv

        Returns
        -------
        None
        """
        for param in params:
            if param not in self.time_inv:
                self.time_inv.append(param)

    def del_from_time_vary(self, *params):
        """
        Removes any number of parameters from time_vary for this instance.

        Parameters
        ----------
        params : string
            Any number of strings naming attributes to remove from time_vary

        Returns
        -------
        None
        """
        for param in params:
            if param in self.time_vary:
                self.time_vary.remove(param)

    def del_from_time_inv(self, *params):
        """
        Removes any number of parameters from time_inv for this instance.

        Parameters
        ----------
        params : string
            Any number of strings naming attributes to be removed from time_inv

        Returns
        -------
        None
        """
        for param in params:
            if param in self.time_inv:
                self.time_inv.remove(param)

    def unpack(self, parameter):
        """
        Unpacks a parameter from a solution object for easier access.
        After the model has been solved, the parameters (like consumption function)
        reside in the attributes of each element of `ConsumerType.solution`
        (e.g. `cFunc`).  This method creates a (time varying) attribute of the given
        parameter name that contains a list of functions accessible by `ConsumerType.parameter`.

        Parameters
        ----------
        parameter: str
            Name of the function to unpack from the solution

        Returns
        -------
        none
        """
        setattr(self, parameter, list())
        for solution_t in self.solution:
            self.__dict__[parameter].append(solution_t.__dict__[parameter])
        self.add_to_time_vary(parameter)

    # At present, the only solution method is EGM
    # The next method to add is value function iteration
    def solve(self, messaging_level=logging.DEBUG, quietly=False, **kwds):  # AgentType
        """
        Solve the model for this instance of an agent by backward induction.
        Loops through sequence of one period/stage problems, passing solution
        from next period/stage to the problem for current period/stage.

        Parameters
        ----------
        messaging_level : logging level
            From logging.DEBUG to logging.CRITICAL

        quietly : boolean
            If True, suppress output

        Returns
        -------
        none
        """
        self.messaging_level = messaging_level
        self.quietly = quietly
        # Ignore floating point "errors". Numpy calls it "errors", but really it's excep-
        # tions with well-defined answers such as 1.0/0.0 that is np.inf, -1.0/0.0 that is
        # -np.inf, np.inf/np.inf is np.nan and so on.
        with np.errstate(
            divide="ignore", over="ignore", under="ignore", invalid="ignore"
        ):
            self.pre_solve()  # Stuff to do before beginning to solve the model
            self.solution = solve_agent(
                self, messaging_level, quietly, **kwds
            )  # Solve the model by backward induction
            self.post_solve()  # Do post-solution stuff

    def reset_rng(self):
        """
        Reset the random number generator for this type.

        Parameters
        ----------
        none

        Returns
        -------
        none
        """
        self.RNG = np.random.RandomState(self.seed)

    reset_rng_mcrlo = mcrlo_reset_rng = reset_rng

    def check_elements_of_time_vary_are_lists(self):
        """
        A method to check that elements of time_vary are lists.
        """
        for param in self.time_vary:
            assert type(getattr(self, param)) == list, (
                param + " is not a list, but should be" + " because it is in time_vary"
            )

    def check_restrictions(self):
        """
        Check that various restrictions are met for the model class.
        """
        return

    def pre_solve(self, quietly):
        """Check agent immediately before beginning embarking on solution.

        Parameters
        ----------
        none

        Returns
        -------
        none
        """
        self.check_restrictions()
        self.check_elements_of_time_vary_are_lists()
        return None

    pre_solve_agent = pre_solve

    def post_solve(self):
        """
        An agent that is run immediately after the model is solved, to finalize
        the solution in some way.

        Parameters
        ----------
        none

        Returns
        -------
        none
        """
        return None

    post_solve_agent = post_solve

    def initialize_sim(self):
        """
        Prepares this AgentType for a new simulation.  Resets the internal random number generator,
        makes initial states for all agents (using sim_birth), clears histories of tracked variables.

        Parameters
        ----------
        None

        Returns
        -------
        None
        """
        if not hasattr(self, "T_sim"):
            raise Exception(
                "To initialize simulation variables it is necessary to first "
                + "set the attribute T_sim to the largest number of observations "
                + "you plan to simulate for each agent including re-births."
            )
        elif self.T_sim <= 0:
            raise Exception(
                "T_sim represents the largest number of observations "
                + "that can be simulated for an agent, and must be a positive number."
            )

        self.reset_rng()
        self.t_sim = 0
        all_agents = np.ones(self.AgentCount, dtype=bool)
        blank_array = np.empty(self.AgentCount)
        blank_array[:] = np.nan
        for var in self.state_now:
            if self.state_now[var] is None:
                self.state_now[var] = copy(blank_array)

            # elif self.state_prev[var] is None:
            #    self.state_prev[var] = copy(blank_array)
        self.t_age = np.zeros(
            self.AgentCount, dtype=int
        )  # Number of periods/stages since agent entry
        self.t_cycle = np.zeros(
            self.AgentCount, dtype=int
        )  # Which cycle period/stage each agent is on
        self.sim_birth(all_agents)
        self.clear_history()
        return None

    mcrlo_initialize_sim = initialize_sim_mcrlo = initialize_sim

    def sim_one_period(self):  # -> mcrlo_sim_one_prd
        """
        Simulates one period/stage for this type.  Calls the methods get_mortality(), get_shocks() or
        read_shocks, get_states(), get_controls(), and get_poststates().  These should be defined for
        AgentType subclasses, except get_mortality (define its components sim_death and sim_birth
        instead) and read_shocks.

        Parameters
        ----------
        None

        Returns
        -------
        None
        """
        if not hasattr(self, "solution"):
            raise Exception(
                "Model instance does not have a solution stored. To simulate, it is necessary"
                " to run the `solve()` method of the class first."
            )

        # Mortality adjusts the agent population
        self.get_mortality()  # -> mcrlo_get_mortality Replace some with newborns

        # state_{t-1}
        for var in self.state_now:
            self.state_prev[var] = self.state_now[var]

            if isinstance(self.state_now[var], np.ndarray):
                self.state_now[var] = np.empty(self.AgentCount)
            else:
                # Probably an aggregate variable. It may be getting set by the Market.
                pass

        if self.read_shocks:  # If shock histories have been pre-specified, use those
            self.read_shocks_from_history()
        else:  # Otherwise, draw shocks as usual according to subclass-specific method
            self.get_shocks()
        self.get_states()  # Determine each agent's state at decision time
        self.get_controls()  # Determine each agent's choice or control variables based on states
        self.get_poststates()  # Move now state_now to state_prev

        # Advance time for all agents
        self.t_age = self.t_age + 1  # Age all consumers by one period
        self.t_cycle = self.t_cycle + 1  # Age all consumers within their cycle
        self.t_cycle[
            self.t_cycle == self.T_cycle
        ] = 0  # Resetting to zero for those who have reached the end

    mcrlo_sim_one_stge = sim_one_period

    def make_shock_history(self):  # -> make_shock_hst
        """
        Makes a pre-specified history of shocks for the simulation.  Shock variables should be named
        in self.shock_vars, a list of strings that is subclass-specific.  This method runs a subset
        of the standard simulation loop by simulating only mortality and shocks; each variable named
        in shock_vars is stored in a T_sim x AgentCount array in history dictionary self.history[X].
        Automatically sets self.read_shocks to True so that these pre-specified shocks are used for
        all subsequent calls to simulate().

        Parameters
        ----------
        None

        Returns
        -------
        None
        """
        # Re-initialize the simulation
        self.initialize_sim()

        # Make blank history arrays for each shock variable (and mortality)
        for var_name in self.shock_vars:
            self.shock_history[var_name] = (
                np.zeros((self.T_sim, self.AgentCount)) + np.nan
            )
        self.shock_history["who_dies"] = np.zeros(
            (self.T_sim, self.AgentCount), dtype=bool
        )
        # Make and store the history of shocks for each period
        for t in range(self.T_sim):
            self.get_mortality()
            self.shock_history["who_dies"][t, :] = self.who_dies
            self.get_shocks()
            for var_name in self.shock_vars:
                self.shock_history[var_name][self.t_sim, :] = self.shocks[var_name]

            self.t_sim += 1
            self.t_age = self.t_age + 1  # Age all consumers by one period
            self.t_cycle = self.t_cycle + 1  # Age all consumers within their cycle
            self.t_cycle[
                self.t_cycle == self.T_cycle
            ] = 0  # Resetting to zero for those who have reached the end

        # Flag that shocks can be read rather than simulated
        self.read_shocks = True

    make_shock_history_mcrlo = mcrlo_make_shocks_history = make_shock_history

    def get_mortality(self):  # -> mcrlo_get_mrtlty
        """
        Simulates mortality or agent turnover according to some model-specific rules named sim_death
        and sim_birth (methods of an AgentType subclass).  sim_death takes no arguments and returns
        a Boolean array of size AgentCount, indicating which agents of this type have "died" and
        must be replaced.  sim_birth takes such a Boolean array as an argument and generates initial
        post-decision states for those agent indices.

        Parameters
        ----------
        None

        Returns
        -------
        None
        """
        if self.read_shocks:
            who_dies = self.shock_history["who_dies"][self.t_sim, :]
        else:
            who_dies = self.sim_death()
        self.sim_birth(who_dies)
        self.who_dies = who_dies
        return None

    mcrlo_get_mortality = get_mortality_mcrlo = get_mortality

    def sim_death(self):  # -> mcrlo_sim_deth
        """
        Determines which agents in the current population "die" or should be replaced.  Takes no
        inputs, returns a Boolean array of size self.AgentCount, which has True for agents who die
        and False for those that survive. Returns all False by default, must be overwritten by a
        subclass to have replacement events.

        Parameters
        ----------
        None

        Returns
        -------
        who_dies : np.array
            Boolean array of size self.AgentCount indicating which agents die and are replaced.
        """
        who_dies = np.zeros(self.AgentCount, dtype=bool)
        return who_dies

    def sim_birth(self, which_agents):  # -> mcrlo_sim_brth
        """
        Makes new agents for the simulation.  Takes a boolean array as an input, indicating which
        agent indices are to be "born".  Does nothing by default, must be overwritten by a subclass.

        Parameters
        ----------
        which_agents : np.array(Bool)
            Boolean array of size self.AgentCount indicating which agents should be "born".

        Returns
        -------
        None
        """
        print("AgentType subclass must define method sim_birth!")
        return None

    def get_shocks(self):  # -> mcrlo_get_shks
        """
        Get values of shock variables for the current stage/period.  

        Does nothing by default, but can be overwritten by subclasses of
        AgentType.

        Parameters
        ----------
        None

        Returns
        -------
        None
        """
        return None

    mcrlo_get_shocks = get_shocks_mcrlo = get_shocks

    def read_shocks_from_history(self):  # -> mcrlo_hstry_shks_read
        """
        Reads values of shock variables for the current period/stage from history arrays.
        For each variable X named in self.shock_vars, this attribute of self is
        set to self.history[X][self.t_sim,:].

        This method is only ever called if self.read_shocks is True.  This can
        be achieved by using the method make_shock_history() (or manually after
        storing a "handcrafted" shock history).

        Parameters
        ----------
        None

        Returns
        -------
        None
        """
        for var_name in self.shock_vars:
            self.shocks[var_name] = self.shock_history[var_name][self.t_sim, :]

    mcrlo_read_shocks_from_history = read_shocks_from_history_mcrlo = \
        read_shocks_from_history

    def get_states(self):  # -> mcrlo_ get_stts
        """
        Gets values of state variables for the current period.
        By default, calls transition function and assigns values
        to the state_now dictionary.

        Parameters
        ----------
        None

        Returns
        -------
        None
        """
        new_states = self.transition()

        for i, var in enumerate(self.state_now):
            # a hack for now to deal with 'post-states'
            if i < len(new_states):
                self.state_now[var] = new_states[i]

        return None

    mcrlo_get_states = get_states_mcrlo = get_states

    def transition(self):  # -> mcrlo_trnstn = inherit everything
        """

        Parameters
        ----------
        None

        [Eventually, to match dolo spec:
        exogenous_prev, endogenous_prev, controls, exogenous, parameters]

        Returns
        -------

        endogenous_state: ()
            Tuple with new values of the endogenous states
        """

        return ()

    transition_mcrlo = mcrlo_transition = transition

    def get_controls(self):
        """
        Gets values of control variables for the current period/stage, probably by using current states.
        Does nothing by default, but can be overwritten by subclasses of AgentType.

        Parameters
        ----------
        None

        Returns
        -------
        None
        """
        return None

    get_controls_mcrlo = mcrlo_get_controls = get_controls

    def get_poststates(self):
        """
        Gets values of post-decision state variables for the current period/stage,
        probably by current
        states and controls and maybe market-level events or shock variables.
        Does nothing by
        default, but can be overwritten by subclasses of AgentType.

        DEPRECATED: New models should use the state now/previous rollover
        functionality instead of poststates.

        Parameters
        ----------
        None

        Returns
        -------
        None
        """

        return None

    get_poststates_mcrlo = mcrlo_get_poststates = get_poststates

    def simulate(self, sim_periods=None):  # -> sim_stage=None
        """
        Simulates this agent type for a given number of periods/stages. Defaults to
        self.T_sim if no input.
        Records histories of attributes named in self.track_vars in
        self.history[varname].

        Parameters
        ----------
        None

        Returns
        -------
        history : dict
            The history tracked during the simulation.
        """
        if not hasattr(self, "t_sim"):
            raise Exception(
                "It seems that the simulation variables were not initialize before calling "
                + "simulate(). Call initialize_sim() to initialize the variables before calling simulate() again."
            )

        if not hasattr(self, "T_sim"):
            raise Exception(
                "This agent type instance must have the attribute T_sim set to a positive integer."
                + "Set T_sim to match the largest dataset you might simulate, and run this agent's"
                + "initalizeSim() method before running simulate() again."
            )

        if sim_periods is not None and self.T_sim < sim_periods:
            raise Exception(
                "To simulate, sim_periods has to be larger than the maximum data set size "
                + "T_sim. Either increase the attribute T_sim of this agent type instance "
                + "and call the initialize_sim() method again, or set sim_periods <= T_sim."
            )

        # Ignore floating point "errors". Numpy calls it "errors", but really it's excep-
        # tions with well-defined answers such as 1.0/0.0 that is np.inf, -1.0/0.0 that is
        # -np.inf, np.inf/np.inf is np.nan and so on.
        with np.errstate(
            divide="ignore", over="ignore", under="ignore", invalid="ignore"
        ):
            if sim_periods is None:
                sim_periods = self.T_sim

            for t in range(sim_periods):
                self.sim_one_period()

                for var_name in self.track_vars:
                    if var_name in self.state_now:
                        self.history[var_name][self.t_sim, :] = self.state_now[
                            var_name
                        ]
                    elif var_name in self.shocks:
                        self.history[var_name][self.t_sim, :] = self.shocks[var_name]
                    elif var_name in self.controls:
                        self.history[var_name][self.t_sim, :] = self.controls[var_name]
                    else:
                        self.history[var_name][self.t_sim, :] = getattr(self, var_name)
                self.t_sim += 1

            return self.history

    simulate_mcrlo = mcrlo_simulate = simulate

    def clear_history(self):
        """
        Clears the histories of the attributes named in self.track_vars.

        Parameters
        ----------
        None

        Returns
        -------
        None
        """
        for var_name in self.track_vars:
            self.history[var_name] = np.empty((self.T_sim, self.AgentCount)) + np.nan

    clear_history_mcrlo = mcrlo_clear_history = clear_history


def solve_agent(agent, messaging_level, quietly=False, **kwds):
    """
    Solve the dynamic model for one agent type using backwards induction.

    Iterates on "cycles" of an agent's model either a given number
    of times or until solution convergence if an infinite horizon model is used
    (with agent.cycles = 0).

    Parameters
    ----------
    agent : AgentType
        The microeconomic AgentType whose dynamic problem
        is to be solved.
    messaging_level : logging level
        Controls amount of output
    quietly : boolean
        If True, all printed output is suppressed.

    Returns
    -------
    solution : [Solution]
        A list of solutions to one period/stage problems that the agent will
        encounter in a "lifetime".
    """
    # Check to see whether this is an (in)finite horizon problem
    cycles_left = agent.cycles  # NOQA
    infinite_horizon = cycles_left == 0  # NOQA
    # If we are resuming a solution process, a solution might already exist
    if not hasattr(agent, 'solution'):  # Not resuming, create anew
        # Initialize the solution, which includes the terminal solution
        solution = []
        pseudo = (agent.pseudo_terminal is True)
        if not pseudo:  # Then it's a real solution; should be part of the list
            solution.insert(0, deepcopy(agent.solution_terminal))
        completed_cycles = 0  # NOQA
        max_cycles = 5000  # NOQA  - escape clause, stop eventually
        solution_next = agent.solution_terminal  # NOQA
        solution_next.cFunc = solution_next.Bilt.cFunc  # Should be generic dr
    else:  # We are resuming solution of a model that has already converged
        solution = agent.solution
        solution_next = agent.solution[0]
        if hasattr(solution_next, 'completed_cycles'):  # keep counting
            completed_cycles = solution_next.completed_cycles
        else:  # start counting
            completed_cycles = solution_next.completed_cycles = 0
        if hasattr(agent, 'max_cycles'):  # keep max
            max_cycles = agent.max_cycles
        else:
            max_cycles = 5000  # stop eventually

    if hasattr(solution_next, 'stge_kind'):
        # User who wants to resume, say to solve to tighter tolerance, needs
        # of course to change the tolerance parameter but must also change the
        # stge_kind from 'finished' to 'iterator'
        if 'iter_status' in solution_next.stge_kind:
            if solution_next.stge_kind['iter_status'] == 'finished':
                _log.info('The model has already been solved.')
#                print('The existing solution solves the problem')
                return agent.solution

    # Initialize the process, then loop over cycles
    go = True  # NOQA

    if messaging_level < logging.INFO:  # INFO or DEBUG or NOTSET
        t_last = time()
    while go:          # Solve a cycle of the model
        solution_cycle = solve_one_cycle(agent, solution_next)
        solution_now = solution_cycle[0]
        if not infinite_horizon:
            # If finite horizon model, add cycle to the growing list
            solution = solution_cycle + solution
            cycles_left += -1
            go = cycles_left > 0
            # Don't count replacement of terminal_partial as a cycle; see below
            if solution_next.Bilt.stge_kind['iter_status'] == 'terminal_partial':
                cycles_left += 1
                completed_cycles += -1
                go = True
        else:  # infinite horizon
            solution = solution_cycle
            solution_now = solution_cycle[0]  # element 0 most recently solved
            solution_now.solution_distance = \
                solution_distance = solution_now.distance(solution_next)
            go = (
                solution_distance > agent.tolerance
                and completed_cycles < max_cycles
            )
            # To permit ".solve()" method on the agent to resume solution after
            # reaching convergence under some initial tolerance, user must
            # * Change something about the problem (e.g., tolerance)
            # * Change solution[0] stge_kind['iter_status'] to 'iterator'
            # * Restart the solution process with [instance].solve()
            # TODO: this has been tested only for PerfForesightConsumerType
            # and IndShockConsumerType.  We should test whether agent is one of
            # those before allowing resume

            if hasattr(agent, 'solve_resume') and (agent.solve_resume is True):  # if resumption requested,
                go = True  # solve one period/stage for sure, then keep going
                agent.solve_resume = False  # go until stop criteria satisfied
            if not go:  # Finished solving
                # All models should incorporate 'stge_kind', but some have not
                # Handle cases where that has not yet been implemented:
                if not hasattr(solution_now.Bilt, 'stge_kind'):
                    solution_now.Bilt.stge_kind = {'iter_status': 'iterator'}
                if solution_next.Bilt.stge_kind['iter_status'] == 'terminal_partial':
                    completed_cycles += -1  # replacement is not a cycle
                else:  # Replacing terminal_partial is not a "real" cycle
                    # This if/else prevents a stage derived from one marked as
                    # 'terminal_partial' from being labeled as
                    # 'finished' even though its distance will be zero
                    # from the 'terminal_partial' stage. Lets us use
                    # our machinery to enrich the terminal_partial stage
                    solution_now.Bilt.stge_kind['iter_status'] = 'finished'
                    # Record the tolerance that was satisfied
                    solution_now.stge_kind['tolerance'] = agent.tolerance
        # Update the "last period/stage solution" for next iteration
        completed_cycles += 1
        solution_now.completed_cycles = deepcopy(completed_cycles)
        solution_next = solution_now

        if not quietly:
            if messaging_level >= logging.DEBUG:
                print('.', end='')  # visually indicate something is happening
            else:  # Display progress
                t_now = time()
                if infinite_horizon:
                    print(
                        "Finished cycle # "
                        + str(completed_cycles).zfill(6)
                        + " in "
                        + str("{:9.6f}".format(t_now - t_last))
                        + " seconds, solution distance = "
                        + str("{:.3e}".format(solution_distance))
                    )
                else:
                    print(
                        "Finished cycle # "
                        + str(completed_cycles).zfill(len(str(agent.cycles)))
                        + " of "
                        + str(agent.cycles)
                        + " in "
                        + str("{:9.6f}".format(t_now - t_last))
                        + " seconds."
                    )
                    t_last = t_now

    return solution


def solve_one_cycle(agent, solution_next):
    """
    Solve one "cycle" of the dynamic model for one agent type. 

    This function iterates over the stages within an agent's cycle, updating
    the stage-varying parameters and passing them to the single-stage
    solver(s).

    Parameters
    ----------
    agent : AgentType
        An instance of an AgentType whose dynamic problem is to be solved.

    solution_next : Solution
        A representation of the solution of the period/stage that comes after the
        end of the sequence of one period/stage problems.  This might be the term-
        inal period/stage solution, a "pseudo terminal" solution, or simply the
        solution to the earliest period/stage from the succeeding cycle.

    Returns
    -------
    full_cycle : [Solution]
        An ordered list of solutions ('stages') for a full "cycle"
        of the AgentType's problem, constructed by backward
        induction.  After construction, each solution is prepended to the
        existing collection of solutions, with the result that in the completed
        `full_cycle` object element 0 is the solution to the problem at the
        beginning of the cycle, and full_cycle[-1] is the solution to the last
        problem completed before moving to the next cycle.
    """
    # Calculate number of stages per cycle;
    # defaults to 1 if all variables are stage invariant
    if len(agent.time_vary) > 0:
        num_stges = len(agent.__dict__[agent.time_vary[0]])
    else:
        num_stges = 1

    # Add to solve_dict all the parameters in time_inv and time_vary
    solve_dict = {parameter: agent.__dict__[parameter]
                  for parameter in agent.time_inv}
    solve_dict.update({parameter: None
                       for parameter in agent.time_vary})

    # Initialize the solution for this cycle, then iterate through stages
    full_cycle = []

    for this_stge in range(num_stges):  # for quarterly model, num_stges = 4 qtrs
        # Update which single period/stage solver to use (if depends on stage)
        if hasattr(agent.solve_one_period, "__getitem__"):  # ->solve_this_stge
            solve_one_period = agent.solve_one_period[num_stges - 1 - this_stge]
        else:
            solve_one_period = agent.solve_one_period

        # Code below has been made standalone in get_solve_one_period_args
        # which returns the solve_dict without the "solution_next" object

        # Construct arguments demanded by solve_one_period
        if hasattr(solve_one_period, "solver_args"):
            these_args = solve_one_period.solver_args
        else:
            these_args = get_arg_names(solve_one_period)

        # Update any stage-varying single period/stage inputs
        # This obtains the value for the current step by indexing
        # into the attribute's list at [num_stges - 1 - this_stge]
        for name in agent.time_vary:
            if name in these_args:
                solve_dict[name] = agent.__dict__[name][num_stges - 1 - this_stge]

        solve_dict['solution_next'] = solution_next  # solution_stage_next
        # solution_next is added here because it is a required argument but is
        # included in neither time_vary nor time_inv. Seems like maybe it could
        # (and should) be included in one of those ...

        # Make a temporary dictionary for this period
        temp_dict = {name: solve_dict[name] for name in these_args}

        # Solve one stage, add it to the collection, and designate
        # the just-solved solution as being in the future for the
        # purposes of any remaining iteration(s)

        solution_current = solve_one_period(**temp_dict)  # -> solve_this_stage
        full_cycle.insert(0, solution_current)
        solution_next = solution_current

    # Return the list of per-period/stage solutions
    return full_cycle


# def get_solve_one_period_args(agent, solve_one_period, stge_which):
#     # Add to dict all the parameters in time_inv and time_vary
#     solve_dict = \
#         {parameter: agent.__dict__[parameter] for parameter in agent.time_inv}
#     solve_dict.update({parameter: None for parameter in agent.time_vary})

#     # The code below allows stage-varying arguments by constructing the
#     # arguments demanded by the given solve_one_period
#     if hasattr(solve_one_period, "solver_args"):
#         these_args = solve_one_period.solver_args
#     else:
#         these_args = get_arg_names(solve_one_period)

#     # Update stage-varying single period/stage inputs
#     # This obtains the value for the current step by indexing
#     # into the attribute's list at [num_stges - 1 - stge]
#     for name in agent.time_vary:
#         if name in these_args:
#             solve_dict[name] = agent.__dict__[name][stge_which]

#     return solve_dict


def make_one_period_oo_solver(solver_class, **kwds):
    # Allow for future methods by making solveMethod an option
    """
    Returns a function that solves a single period/stage problem.
    Parameters
    ----------
    solver_class : Solver
        A class of Solver to be used.

    Returns
    -------
    solver_function : function
        A function for solving one period/stage of a problem.
    """

    def one_period_solver(**kwds):
        solver = solver_class(**kwds)  # defined externally

        if hasattr(solver, "prepare_to_solve"):
            # Steps, if any, to prep for sol of stge
            solver.prepare_to_solve()  # TODO: rename to prepare_to_solve_stge

        solution_current = solver.solve()  # TODO: rename to solve_stge
        return solution_current

    one_period_solver.solver_class = solver_class

    one_period_solver.solver_args = get_arg_names(solver_class.__init__)[1:]

    return one_period_solver  # TODO: rename to one_stge_solver someday


make_one_stage_oo_solver = make_one_period_oo_solver


# ========================================================================
# ========================================================================


class Market(Model):
    """
    A superclass to represent a central clearinghouse of information.  Used for
    dynamic general equilibrium models to solve the "macroeconomic" model as a
    layer on top of the "microeconomic" models of one or more AgentTypes.

    Parameters
    ----------
    agents : [AgentType]
        A list of all the AgentTypes in this market.
    sow_vars : [string]
        Names of variables generated by the "aggregate market process" that should
        be "sown" to the agents in the market.  Aggregate state, etc.
    reap_vars : [string]
        Names of variables to be collected ("reaped") from agents in the market
        to be used in the "aggregate market process".
    const_vars : [string]
        Names of attributes of the Market instance that are used in the "aggregate
        market process" but do not come from agents-- they are constant or simply
        parameters inherent to the process.
    track_vars : [string]
        Names of variables generated by the "aggregate market process" that should
        be tracked as a "history" so that a new dynamic rule can be calculated.
        This is often a subset of sow_vars.
    dyn_vars : [string]
        Names of variables that constitute a "dynamic rule".
    mill_rule : function
        A function that takes inputs named in reap_vars and returns a tuple the same size and order as sow_vars.  The "aggregate market process" that
        transforms individual agent actions/states/data into aggregate data to
        be sent back to agents.
    calc_dynamics : function
        A function that takes inputs named in track_vars and returns an object
        with attributes named in dyn_vars.  Looks at histories of aggregate
        variables and generates a new "dynamic rule" for agents to believe and
        act on.
    act_T : int
        The number of times that the "aggregate market process" should be run
        in order to generate a history of aggregate variables.
    tolerance: float
        Minimum acceptable distance between "dynamic rules" to consider the
        Market solution process converged.  Distance is a user-defined metric.
    """

    def __init__(
        self,
        agents=None,
        sow_vars=None,
        reap_vars=None,
        const_vars=None,
        track_vars=None,
        dyn_vars=None,
        mill_rule=None,
        calc_dynamics=None,
        act_T=1000,
        tolerance=0.000001,
        **kwds
    ):
        super().__init__()
        self.agents = agents if agents is not None else list()  # NOQA

        reap_vars = reap_vars if reap_vars is not None else list()  # NOQA
        self.reap_state = dict([(var, []) for var in reap_vars])

        self.sow_vars = sow_vars if sow_vars is not None else list()  # NOQA
        # dictionaries for tracking initial and current values
        # of the sow variables.
        self.sow_init = dict([(var, None) for var in self.sow_vars])
        self.sow_state = dict([(var, None) for var in self.sow_vars])

        const_vars = const_vars if const_vars is not None else list()  # NOQA
        self.const_vars = dict([(var, None) for var in const_vars])

        self.track_vars = track_vars if track_vars is not None else list()  # NOQA
        self.dyn_vars = dyn_vars if dyn_vars is not None else list()  # NOQA

        if mill_rule is not None:  # To prevent overwriting of method-based mill_rules
            self.mill_rule = mill_rule
        if calc_dynamics is not None:  # Ditto for calc_dynamics
            self.calc_dynamics = calc_dynamics
        self.act_T = act_T  # NOQA
        self.tolerance = tolerance  # NOQA
        self.max_loops = 1000  # NOQA
        self.history = {}
        self.assign_parameters(**kwds)

        self.print_parallel_error_once = True
        # Print the error associated with calling the parallel method
        # "solve_agents" one time. If set to false, the error will never
        # print. See "solve_agents" for why this prints once or never.

    def solve_agents(self):
        """
        Solves the microeconomic problem for all AgentTypes in this market.

        Parameters
        ----------
        None

        Returns
        -------
        None
        """
        try:
            multi_thread_commands(self.agents, ["solve()"])
        except Exception as err:
            if self.print_parallel_error_once:
                # Set flag to False so this is only printed once.
                self.print_parallel_error_once = False
                print(
                    "**** WARNING: could not execute multi_thread_commands in HARK.core.Market.solve_agents() ",
                    "so using the serial version instead. This will likely be slower. "
                    "The multiTreadCommands() functions failed with the following error:",
                    "\n",
                    sys.exc_info()[0],
                    ":",
                    err,
                )  # sys.exc_info()[0])
            multi_thread_commands_fake(self.agents, ["solve()"])

    def solve(self):
        """
        "Solves" the market by finding a "dynamic rule" that governs the aggregate
        market state such that when agents believe in these dynamics, their actions
        collectively generate the same dynamic rule.

        Parameters
        ----------
        None

        Returns
        -------
        None
        """
        go = True
        max_loops = self.max_loops  # Failsafe against infinite solution loop
        completed_loops = 0
        old_dynamics = None

        while go:  # Loop until the dynamic process converges or we hit the loop cap
            self.solve_agents()  # Solve each AgentType's micro problem
            self.make_history()  # "Run" the model while tracking aggregate variables
            new_dynamics = self.update_dynamics()  # Find a new aggregate dynamic rule

            # Check to see if the dynamic rule has converged (if this is not the first loop)
            if completed_loops > 0:
                distance = new_dynamics.distance(old_dynamics)
            else:
                distance = 1000000.0

            # Move to the next loop if the terminal conditions are not met
            old_dynamics = new_dynamics
            completed_loops += 1
            go = distance >= self.tolerance and completed_loops < max_loops

        self.dynamics = new_dynamics  # Store the final dynamic rule in self

    def reap(self):
        """
        Collects attributes named in reap_vars from each AgentType in the market,
        storing them in respectively named attributes of self.

        Parameters
        ----------
        none

        Returns
        -------
        none
        """
        for var in self.reap_state:
            harvest = []

            for agent in self.agents:
                # TODO: generalized variable lookup across namespaces
                if var in agent.state_now:
                    # or state_now ??
                    harvest.append(agent.state_now[var])

            self.reap_state[var] = harvest

    def sow(self):
        """
        Distributes attrributes named in sow_vars from self to each AgentType
        in the market, storing them in respectively named attributes.

        Parameters
        ----------
        none

        Returns
        -------
        none
        """
        for sow_var in self.sow_state:
            for this_type in self.agents:
                if sow_var in this_type.state_now:
                    this_type.state_now[sow_var] = self.sow_state[sow_var]
                if sow_var in this_type.shocks:
                    this_type.shocks[sow_var] = self.sow_state[sow_var]
                else:
                    setattr(this_type, sow_var, self.sow_state[sow_var])

    def mill(self):
        """
        Processes the variables collected from agents using the function mill_rule,
        storing the results in attributes named in aggr_sow.

        Parameters
        ----------
        none

        Returns
        -------
        none
        """
        # Make a dictionary of inputs for the mill_rule
        mill_dict = copy(self.reap_state)
        mill_dict.update(self.const_vars)

        # Run the mill_rule and store its output in self
        product = self.mill_rule(**mill_dict)

        for i, sow_var in enumerate(self.sow_state):
            self.sow_state[sow_var] = product[i]

    def cultivate(self):
        """
        Has each AgentType in agents perform their market_action method, using
        variables sown from the market (and maybe also "private" variables).
        The market_action method should store new results in attributes named in
        reap_vars to be reaped later.

        Parameters
        ----------
        none

        Returns
        -------
        none
        """
        for this_type in self.agents:
            this_type.market_action()

    def reset(self):
        """
        Reset the state of the market (attributes in sow_vars, etc) to some
        user-defined initial state, and erase the histories of tracked variables.

        Parameters
        ----------
        none

        Returns
        -------
        none
        """
        # Reset the history of tracked variables
        self.history = {
            var_name: []
            for var_name
            in self.track_vars
        }

        # Set the sow variables to their initial levels
        for var_name in self.sow_state:
            self.sow_state[var_name] = self.sow_init[var_name]

        # Reset each AgentType in the market
        for this_type in self.agents:
            this_type.reset()

    def store(self):
        """
        Record the current value of each variable X named in track_vars in an
        dictionary field named history[X].

        Parameters
        ----------
        none

        Returns
        -------
        none
        """
        for var_name in self.track_vars:
            if var_name in self.sow_state:
                value_now = self.sow_state[var_name]
            elif var_name in self.reap_state:
                value_now = self.reap_state[var_name]
            elif var_name in self.const_vars:
                value_now = self.const_vars[var_name]
            else:
                value_now = getattr(self, var_name)

            self.history[var_name].append(value_now)

    def make_history(self):
        """
        Runs a loop of sow-->cultivate-->reap-->mill act_T times, tracking the
        evolution of variables X named in track_vars in dictionary fields
        history[X].

        Parameters
        ----------
        none

        Returns
        -------
        none
        """
        self.reset()  # Initialize the state of the market
        for t in range(self.act_T):
            self.sow()  # Distribute aggregated information/state to agents
            self.cultivate()  # Agents take action
            self.reap()  # Collect individual data from agents
            self.mill()  # Process individual data into aggregate data
            self.store()  # Record variables of interest

    def update_dynamics(self):
        """
        Calculates a new "aggregate dynamic rule" using the history of variables
        named in track_vars, and distributes this rule to AgentTypes in agents.

        Parameters
        ----------
        none

        Returns
        -------
        dynamics : instance
            The new "aggregate dynamic rule" that agents believe in and act on.
            Should have attributes named in dyn_vars.
        """
        # Make a dictionary of inputs for the dynamics calculator
#        history_vars_string = ""
        arg_names = list(get_arg_names(self.calc_dynamics))
        if "self" in arg_names:
            arg_names.remove("self")
        update_dict = {name: self.history[name] for name in arg_names}
        # Calculate a new dynamic rule and distribute it to the agents in agent_list
        dynamics = self.calc_dynamics(**update_dict)  # User-defined dynamics calculator
        for var_name in self.dyn_vars:
            this_obj = getattr(dynamics, var_name)
            for this_type in self.agents:
                setattr(this_type, var_name, this_obj)
        return dynamics


def distribute_params(agent, param_name, param_count, distribution):
    """
    Distributes heterogeneous values of one parameter to the AgentTypes in self.agents.
    Parameters
    ----------
    agent: AgentType
        An agent to clone.
    param_name : string
        Name of the parameter to be assigned.
    param_count : int
        Number of different values the parameter will take on.
    distribution : Distribution
        A distribution.

    Returns
    -------
    agent_set : [AgentType]
        A list of param_count agents, ex ante heterogeneous with
        respect to param_name. The AgentCount of the original
        will be split between the agents of the returned
        list in proportion to the given distribution.
    """
    param_dist = distribution.approx(N=param_count)

    agent_set = [deepcopy(agent) for i in range(param_count)]

    for j in range(param_count):
        agent_set[j].AgentCount = int(agent.AgentCount * param_dist.pmf[j])
        # agent_set[j].__dict__[param_name] = param_dist.X[j]

        agent_set[j].assign_parameters(**{param_name: param_dist.X[j]})



    return agent_set<|MERGE_RESOLUTION|>--- conflicted
+++ resolved
@@ -144,7 +144,7 @@
             warn(
                 'Objects of different lengths are being compared. ' +
                 'Returning difference in lengths.'
-            )
+                )
             distance = float(abs(len_a - len_b))
     # If both inputs are dictionaries, call distance on the list of its elements
     elif type_a is dict and type_b is dict:
@@ -179,7 +179,6 @@
 
     # If both inputs are numbers, return their difference
     elif isinstance(thing_a, (int, float)) and isinstance(thing_b, (int, float)):
-
         distance = float(abs(thing_a - thing_b))
     # If both inputs are array-like, return the maximum absolute difference b/w
     # corresponding elements (if same shape); return largest difference in dimensions
@@ -201,7 +200,6 @@
             distance = thing_a.distance(thing_b)
     else:  # Failsafe: the inputs are very far apart
         distance = 1000.0
-
     return distance
 
 
@@ -381,22 +379,12 @@
     state_vars = []
 
     def __init__(
-<<<<<<< HEAD
-            self,
-            solution_terminal=None,
-            cycles=1,
-            pseudo_terminal=True,
-            tolerance=0.000001,
-            seed=0,
-            **kwds
-=======
         self,
         solution_terminal=None,
         pseudo_terminal=True,
         tolerance=0.000001,
         seed=0,
         **kwds
->>>>>>> 1b755012
     ):
         Model.__init__(self)
 
@@ -1670,7 +1658,7 @@
             Should have attributes named in dyn_vars.
         """
         # Make a dictionary of inputs for the dynamics calculator
-#        history_vars_string = ""
+        history_vars_string = ""
         arg_names = list(get_arg_names(self.calc_dynamics))
         if "self" in arg_names:
             arg_names.remove("self")
