'''
High-level functions and classes for solving a wide variety of economic models.
The "core" of HARK is a framework for "microeconomic" and "macroeconomic"
models.  A micro model concerns the dynamic optimization problem for some type
of agents, where agents take the inputs to their problem as exogenous.  A macro
model adds an additional layer, endogenizing some of the inputs to the micro
problem by finding a general equilibrium dynamic rule.
'''
from __future__ import print_function, division
from __future__ import absolute_import

from builtins import str
from builtins import range
from builtins import object
import sys
import os
from distutils.dir_util import copy_tree
from .utilities import getArgNames, NullFunc
from copy import copy, deepcopy
import numpy as np
from time import time
from .parallel import multiThreadCommands, multiThreadCommandsFake


def distanceMetric(thing_A, thing_B):
    '''
    A "universal distance" metric that can be used as a default in many settings.

    Parameters
    ----------
    thing_A : object
        A generic object.
    thing_B : object
        Another generic object.

    Returns:
    ------------
    distance : float
        The "distance" between thing_A and thing_B.
    '''
    # Get the types of the two inputs
    typeA = type(thing_A)
    typeB = type(thing_B)

    if typeA is list and typeB is list:
        lenA = len(thing_A)  # If both inputs are lists, then the distance between
        lenB = len(thing_B)  # them is the maximum distance between corresponding
        if lenA == lenB:  # elements in the lists.  If they differ in length,
            distance_temp = []  # the distance is the difference in lengths.
            for n in range(lenA):
                distance_temp.append(distanceMetric(thing_A[n], thing_B[n]))
            distance = max(distance_temp)
        else:
            distance = float(abs(lenA - lenB))
    # If both inputs are numbers, return their difference
    elif isinstance(thing_A, (int, float)) and isinstance(thing_B, (int, float)):
        distance = float(abs(thing_A - thing_B))
    # If both inputs are array-like, return the maximum absolute difference b/w
    # corresponding elements (if same shape); return largest difference in dimensions
    # if shapes do not align.
    elif hasattr(thing_A, 'shape') and hasattr(thing_B, 'shape'):
        if thing_A.shape == thing_B.shape:
            distance = np.max(abs(thing_A - thing_B))
        else:
            # Flatten arrays so they have the same dimensions
            distance = np.max(abs(thing_A.flatten().shape[0] - thing_B.flatten().shape[0]))
    # If none of the above cases, but the objects are of the same class, call
    # the distance method of one on the other
    elif thing_A.__class__.__name__ == thing_B.__class__.__name__:
        if thing_A.__class__.__name__ == 'function':
            distance = 0.0
        else:
            distance = thing_A.distance(thing_B)
    else:  # Failsafe: the inputs are very far apart
        distance = 1000.0
    return distance


class HARKobject(object):
    '''
    A superclass for object classes in HARK.  Comes with two useful methods:
    a generic/universal distance method and an attribute assignment method.
    '''
    distance_criteria = [] # This should be overwritten by subclasses.

    def distance(self, other):
        '''
        A generic distance method, which requires the existence of an attribute
        called distance_criteria, giving a list of strings naming the attributes
        to be considered by the distance metric.

        Parameters
        ----------
        other : object
            Another object to compare this instance to.

        Returns
        -------
        (unnamed) : float
            The distance between this object and another, using the "universal
            distance" metric.
        '''
        distance_list = [0.0]
        for attr_name in self.distance_criteria:
            try:
                obj_A = getattr(self, attr_name)
                obj_B = getattr(other, attr_name)
                distance_list.append(distanceMetric(obj_A, obj_B))
            except AttributeError:
                distance_list.append(1000.0)  # if either object lacks attribute, they are not the same
        return max(distance_list)

    def assignParameters(self, **kwds):
        '''
        Assign an arbitrary number of attributes to this agent.

        Parameters
        ----------
        **kwds : keyword arguments
            Any number of keyword arguments of the form key=value.  Each value
            will be assigned to the attribute named in self.

        Returns
        -------
        none
        '''
        for key in kwds:
            setattr(self, key, kwds[key])

    def __call__(self, **kwds):
        '''
        Assign an arbitrary number of attributes to this agent, as a convenience.
        See assignParameters.
        '''
        self.assignParameters(**kwds)

    def getAvg(self, varname, **kwds):
        '''
        Calculates the average of an attribute of this instance.  Returns NaN if no such attribute.

        Parameters
        ----------
        varname : string
            The name of the attribute whose average is to be calculated.  This attribute must be an
            np.array or other class compatible with np.mean.

        Returns
        -------
        avg : float or np.array
            The average of this attribute.  Might be an array if the axis keyword is passed.
        '''
        if hasattr(self, varname):
            return np.mean(getattr(self, varname), **kwds)
        else:
            return np.nan


class AgentType(HARKobject):
    '''
    A superclass for economic agents in the HARK framework. Each model should
    specify its own subclass of AgentType, inheriting its methods and overwriting
    as necessary.  Critically, every subclass of AgentType should define class-
    specific static values of the attributes time_vary and time_inv as lists of
    strings.  Each element of time_vary is the name of a field in AgentSubType
    that varies over time in the model.  Each element of time_inv is the name of
    a field in AgentSubType that is constant over time in the model.
    '''
    def __init__(self, solution_terminal=None, cycles=1, pseudo_terminal=True,
                 tolerance=0.000001, seed=0, **kwds):
        '''
        Initialize an instance of AgentType by setting attributes.

        Parameters
        ----------
        solution_terminal : Solution
            A representation of the solution to the terminal period problem of
            this AgentType instance, or an initial guess of the solution if this
            is an infinite horizon problem.
        cycles : int
            The number of times the sequence of periods is experienced by this
            AgentType in their "lifetime".  cycles=1 corresponds to a lifecycle
            model, with a certain sequence of one period problems experienced
            once before terminating.  cycles=0 corresponds to an infinite horizon
            model, with a sequence of one period problems repeating indefinitely.
        pseudo_terminal : boolean
            Indicates whether solution_terminal isn't actually part of the
            solution to the problem (as a known solution to the terminal period
            problem), but instead represents a "scrap value"-style termination.
            When True, solution_terminal is not included in the solution; when
            false, solution_terminal is the last element of the solution.
        tolerance : float
            Maximum acceptable "distance" between successive solutions to the
            one period problem in an infinite horizon (cycles=0) model in order
            for the solution to be considered as having "converged".  Inoperative
            when cycles>0.
        seed : int
            A seed for this instance's random number generator.

        Returns
        -------
        None
        '''
        if solution_terminal is None:
            solution_terminal = NullFunc()
        self.solution_terminal  = solution_terminal # NOQA
        self.cycles             = cycles # NOQA
        self.pseudo_terminal    = pseudo_terminal # NOQA
        self.solveOnePeriod     = NullFunc() # NOQA
        self.tolerance          = tolerance # NOQA
        self.seed               = seed # NOQA
        self.track_vars         = [] # NOQA
        self.shocks             = {}
        self.poststate_vars     = [] # NOQA
        self.read_shocks        = False # NOQA
        self.shock_history      = {}
        self.history            = {}
        self.assignParameters(**kwds) # NOQA
        self.resetRNG() # NOQA

    def addToTimeVary(self, *params):
        '''
        Adds any number of parameters to time_vary for this instance.

        Parameters
        ----------
        params : string
            Any number of strings naming attributes to be added to time_vary

        Returns
        -------
        None
        '''
        for param in params:
            if param not in self.time_vary:
                self.time_vary.append(param)

    def addToTimeInv(self, *params):
        '''
        Adds any number of parameters to time_inv for this instance.

        Parameters
        ----------
        params : string
            Any number of strings naming attributes to be added to time_inv

        Returns
        -------
        None
        '''
        for param in params:
            if param not in self.time_inv:
                self.time_inv.append(param)

    def delFromTimeVary(self, *params):
        '''
        Removes any number of parameters from time_vary for this instance.

        Parameters
        ----------
        params : string
            Any number of strings naming attributes to be removed from time_vary

        Returns
        -------
        None
        '''
        for param in params:
            if param in self.time_vary:
                self.time_vary.remove(param)

    def delFromTimeInv(self, *params):
        '''
        Removes any number of parameters from time_inv for this instance.

        Parameters
        ----------
        params : string
            Any number of strings naming attributes to be removed from time_inv

        Returns
        -------
        None
        '''
        for param in params:
            if param in self.time_inv:
                self.time_inv.remove(param)

    def unpack(self, parameter):
        '''
        Unpacks a parameter from a solution object for easier access.
        After the model has been solved, the parameters (like consumption function)
        reside in the attributes of each element of `ConsumerType.solution`
        (e.g. `cFunc`).  This method creates a (time varying) attribute of the given
        parameter name that contains a list of functions accessible by `ConsumerType.parameter`.

        Parameters
        ----------
        parameter: str
            Name of the function to unpack from the solution

        Returns
        -------
        none
        '''
        setattr(self, parameter, list())
        for solution_t in self.solution:
            self.__dict__[parameter].append(solution_t.__dict__[parameter])
        self.addToTimeVary(parameter)


    def solve(self, verbose=False):
        '''
        Solve the model for this instance of an agent type by backward induction.
        Loops through the sequence of one period problems, passing the solution
        from period t+1 to the problem for period t.

        Parameters
        ----------
        verbose : boolean
            If True, solution progress is printed to screen.

        Returns
        -------
        none
        '''

        # Ignore floating point "errors". Numpy calls it "errors", but really it's excep-
        # tions with well-defined answers such as 1.0/0.0 that is np.inf, -1.0/0.0 that is
        # -np.inf, np.inf/np.inf is np.nan and so on.
        with np.errstate(divide='ignore', over='ignore', under='ignore', invalid='ignore'):
            self.preSolve()  # Do pre-solution stuff
            self.solution = solveAgent(self, verbose)  # Solve the model by backward induction
            self.postSolve()  # Do post-solution stuff

    def resetRNG(self):
        '''
        Reset the random number generator for this type.

        Parameters
        ----------
        none

        Returns
        -------
        none
        '''
        self.RNG = np.random.RandomState(self.seed)

    def checkElementsOfTimeVaryAreLists(self):
        """
        A method to check that elements of time_vary are lists.
        """
        for param in self.time_vary:
            assert type(getattr(self, param)) == list, param + ' is not a list, but should be' + \
                                                   ' because it is in time_vary'

    def checkRestrictions(self):
        """
        A method to check that various restrictions are met for the model class.
        """
        return

    def preSolve(self):
        '''
        A method that is run immediately before the model is solved, to check inputs or to prepare
        the terminal solution, perhaps.

        Parameters
        ----------
        none

        Returns
        -------
        none
        '''
        self.checkRestrictions()
        self.checkElementsOfTimeVaryAreLists()
        return None

    def postSolve(self):
        '''
        A method that is run immediately after the model is solved, to finalize
        the solution in some way.  Does nothing here.

        Parameters
        ----------
        none

        Returns
        -------
        none
        '''
        return None

    def initializeSim(self):
        '''
        Prepares this AgentType for a new simulation.  Resets the internal random number generator,
        makes initial states for all agents (using simBirth), clears histories of tracked variables.

        Parameters
        ----------
        None

        Returns
        -------
        None
        '''
        if not hasattr(self, 'T_sim'):
            raise Exception('To initialize simulation variables it is necessary to first ' +
                            'set the attribute T_sim to the largest number of observations ' +
                            'you plan to simulate for each agent including re-births.')
        elif self.T_sim <= 0:
            raise Exception('T_sim represents the largest number of observations ' +
                            'that can be simulated for an agent, and must be a positive number.')

        self.resetRNG()
        self.t_sim = 0
        all_agents = np.ones(self.AgentCount, dtype=bool)
        blank_array = np.zeros(self.AgentCount)
        for var_name in self.poststate_vars:
            setattr(self, var_name, copy(blank_array))
        self.t_age = np.zeros(self.AgentCount, dtype=int)    # Number of periods since agent entry
        self.t_cycle = np.zeros(self.AgentCount, dtype=int)  # Which cycle period each agent is on
        self.simBirth(all_agents)
        self.clearHistory()
        return None

    def simOnePeriod(self):
        '''
        Simulates one period for this type.  Calls the methods getMortality(), getShocks() or
        readShocks, getStates(), getControls(), and getPostStates().  These should be defined for
        AgentType subclasses, except getMortality (define its components simDeath and simBirth
        instead) and readShocks.

        Parameters
        ----------
        None

        Returns
        -------
        None
        '''
        if not hasattr(self, 'solution'):
            raise Exception('Model instance does not have a solution stored. To simulate, it is necessary'
                            ' to run the `solve()` method of the class first.')

        self.getMortality()  # Replace some agents with "newborns"
        if self.read_shocks:  # If shock histories have been pre-specified, use those
            self.readShocks()
        else:                # Otherwise, draw shocks as usual according to subclass-specific method
            self.getShocks()
        self.getStates()  # Determine each agent's state at decision time
        self.getControls()   # Determine each agent's choice or control variables based on states
        self.getPostStates()  # Determine each agent's post-decision / end-of-period states using states and controls

        # Advance time for all agents
        self.t_age = self.t_age + 1  # Age all consumers by one period
        self.t_cycle = self.t_cycle + 1  # Age all consumers within their cycle
        self.t_cycle[self.t_cycle == self.T_cycle] = 0  # Resetting to zero for those who have reached the end

    def makeShockHistory(self):
        '''
        Makes a pre-specified history of shocks for the simulation.  Shock variables should be named
        in self.shock_vars, a list of strings that is subclass-specific.  This method runs a subset
        of the standard simulation loop by simulating only mortality and shocks; each variable named
        in shock_vars is stored in a T_sim x AgentCount array in history dictionary self.history[X].
        Automatically sets self.read_shocks to True so that these pre-specified shocks are used for
        all subsequent calls to simulate().

        Parameters
        ----------
        None

        Returns
        -------
        None
        '''
        # Re-initialize the simulation
        self.initializeSim()

        # Make blank history arrays for each shock variable (and mortality)
        for var_name in self.shock_vars:
            self.shock_history[var_name] = np.zeros((self.T_sim, self.AgentCount)) + np.nan
        self.shock_history['who_dies'] = np.zeros((self.T_sim, self.AgentCount), dtype=bool)

        # Make and store the history of shocks for each period
        for t in range(self.T_sim):
            self.getMortality()
            self.shock_history['who_dies'][t,:] = self.who_dies
            self.getShocks()
            for var_name in self.shock_vars:
<<<<<<< HEAD
                self.shock_history[var_name][self.t_sim,:] = self.shocks[var_name]
=======
                self.shock_history[var_name][self.t_sim,:] = getattr(self, var_name)
>>>>>>> 44f37481
            self.t_sim += 1
            self.t_age = self.t_age + 1  # Age all consumers by one period
            self.t_cycle = self.t_cycle + 1  # Age all consumers within their cycle
            self.t_cycle[self.t_cycle == self.T_cycle] = 0  # Resetting to zero for those who have reached the end

        # Flag that shocks can be read rather than simulated
        self.read_shocks = True

    def getMortality(self):
        '''
        Simulates mortality or agent turnover according to some model-specific rules named simDeath
        and simBirth (methods of an AgentType subclass).  simDeath takes no arguments and returns
        a Boolean array of size AgentCount, indicating which agents of this type have "died" and
        must be replaced.  simBirth takes such a Boolean array as an argument and generates initial
        post-decision states for those agent indices.

        Parameters
        ----------
        None

        Returns
        -------
        None
        '''
        if self.read_shocks:
            who_dies = self.shock_history['who_dies'][self.t_sim,:]
        else:
            who_dies = self.simDeath()
        self.simBirth(who_dies)
        self.who_dies = who_dies
        return None

    def simDeath(self):
        '''
        Determines which agents in the current population "die" or should be replaced.  Takes no
        inputs, returns a Boolean array of size self.AgentCount, which has True for agents who die
        and False for those that survive. Returns all False by default, must be overwritten by a
        subclass to have replacement events.

        Parameters
        ----------
        None

        Returns
        -------
        who_dies : np.array
            Boolean array of size self.AgentCount indicating which agents die and are replaced.
        '''
        who_dies = np.zeros(self.AgentCount, dtype=bool)
        return who_dies

    def simBirth(self, which_agents):
        '''
        Makes new agents for the simulation.  Takes a boolean array as an input, indicating which
        agent indices are to be "born".  Does nothing by default, must be overwritten by a subclass.

        Parameters
        ----------
        which_agents : np.array(Bool)
            Boolean array of size self.AgentCount indicating which agents should be "born".

        Returns
        -------
        None
        '''
        print('AgentType subclass must define method simBirth!')
        return None

    def getShocks(self):
        '''
        Gets values of shock variables for the current period.  Does nothing by default, but can
        be overwritten by subclasses of AgentType.

        Parameters
        ----------
        None

        Returns
        -------
        None
        '''
        return None

    def readShocks(self):
        '''
        Reads values of shock variables for the current period from history arrays.
        For each variable X named in self.shock_vars, this attribute of self is
        set to self.history[X][self.t_sim,:].

        This method is only ever called if self.read_shocks is True.  This can
        be achieved by using the method makeShockHistory() (or manually after
        storing a "handcrafted" shock history).

        Parameters
        ----------
        None

        Returns
        -------
        None
        '''
        for var_name in self.shock_vars:
<<<<<<< HEAD
            self.shocks[var_name] = self.shock_history[var_name][self.t_sim, :]
=======
            setattr(self, var_name, self.shock_history[var_name][self.t_sim, :])
>>>>>>> 44f37481

    def getStates(self):
        '''
        Gets values of state variables for the current period, probably by using post-decision states
        from last period, current period shocks, and maybe market-level events.  Does nothing by
        default, but can be overwritten by subclasses of AgentType.

        Parameters
        ----------
        None

        Returns
        -------
        None
        '''
        return None

    def getControls(self):
        '''
        Gets values of control variables for the current period, probably by using current states.
        Does nothing by default, but can be overwritten by subclasses of AgentType.

        Parameters
        ----------
        None

        Returns
        -------
        None
        '''
        return None

    def getPostStates(self):
        '''
        Gets values of post-decision state variables for the current period, probably by current
        states and controls and maybe market-level events or shock variables.  Does nothing by
        default, but can be overwritten by subclasses of AgentType.

        Parameters
        ----------
        None

        Returns
        -------
        None
        '''
        return None

    def simulate(self, sim_periods=None):
        '''
        Simulates this agent type for a given number of periods. Defaults to
        self.T_sim if no input.
        Records histories of attributes named in self.track_vars in
        self.history[varname].

        Parameters
        ----------
        None

        Returns
        -------
        None
        '''
        if not hasattr(self, 't_sim'):
            raise Exception('It seems that the simulation variables were not initialize before calling ' +
                            'simulate(). Call initializeSim() to initialize the variables before calling simulate() again.')

        if not hasattr(self, 'T_sim'):
            raise Exception('This agent type instance must have the attribute T_sim set to a positive integer.' +
                             'Set T_sim to match the largest dataset you might simulate, and run this agent\'s' +
                             'initalizeSim() method before running simulate() again.')

        if sim_periods is not None and self.T_sim < sim_periods:
            raise Exception('To simulate, sim_periods has to be larger than the maximum data set size ' +
                             'T_sim. Either increase the attribute T_sim of this agent type instance ' +
                             'and call the initializeSim() method again, or set sim_periods <= T_sim.')


        # Ignore floating point "errors". Numpy calls it "errors", but really it's excep-
        # tions with well-defined answers such as 1.0/0.0 that is np.inf, -1.0/0.0 that is
        # -np.inf, np.inf/np.inf is np.nan and so on.
        with np.errstate(divide='ignore', over='ignore', under='ignore', invalid='ignore'):
            if sim_periods is None:
                sim_periods = self.T_sim

            for t in range(sim_periods):
                self.simOnePeriod()
                for var_name in self.track_vars:
                    if var_name in self.shock_vars:
                        self.history[var_name][self.t_sim,:] = self.shocks[var_name]
                    else:
                        self.history[var_name][self.t_sim,:] = getattr(self,var_name)
                self.t_sim += 1

    def clearHistory(self):
        '''
        Clears the histories of the attributes named in self.track_vars.

        Parameters
        ----------
        None

        Returns
        -------
        None
        '''
        for var_name in self.track_vars:
            self.history[var_name] = np.zeros((self.T_sim,self.AgentCount)) + np.nan


def solveAgent(agent, verbose):
    '''
    Solve the dynamic model for one agent type
    using backwards induction.
    This function iterates on "cycles"
    of an agent's model either a given number of times
    or until solution convergence
    if an infinite horizon model is used
    (with agent.cycles = 0).

    Parameters
    ----------
    agent : AgentType
        The microeconomic AgentType whose dynamic problem
        is to be solved.
    verbose : boolean
        If True, solution progress is printed to screen (when cycles != 1).

    Returns
    -------
    solution : [Solution]
        A list of solutions to the one period problems that the agent will
        encounter in his "lifetime".
    '''
    # Check to see whether this is an (in)finite horizon problem
    cycles_left      = agent.cycles # NOQA
    infinite_horizon = cycles_left == 0 # NOQA
    # Initialize the solution, which includes the terminal solution if it's not a pseudo-terminal period
    solution = []
    if not agent.pseudo_terminal:
        solution.insert(0, deepcopy(agent.solution_terminal))


    # Initialize the process, then loop over cycles
    solution_last    = agent.solution_terminal # NOQA
    go               = True # NOQA
    completed_cycles = 0 # NOQA
    max_cycles       = 5000 # NOQA  - escape clause
    if verbose:
        t_last = time()
    while go:
        # Solve a cycle of the model, recording it if horizon is finite
        solution_cycle = solveOneCycle(agent, solution_last)
        if not infinite_horizon:
            solution = solution_cycle + solution

        # Check for termination: identical solutions across
        # cycle iterations or run out of cycles
        solution_now = solution_cycle[0]
        if infinite_horizon:
            if completed_cycles > 0:
                solution_distance = solution_now.distance(solution_last)
                agent.solution_distance = solution_distance  # Add these attributes so users can
                agent.completed_cycles  = completed_cycles   # query them to see if solution is ready
                go = (solution_distance > agent.tolerance and completed_cycles < max_cycles)
            else:  # Assume solution does not converge after only one cycle
                solution_distance = 100.0
                go = True
        else:
            cycles_left += -1
            go = cycles_left > 0

        # Update the "last period solution"
        solution_last = solution_now
        completed_cycles += 1

        # Display progress if requested
        if verbose:
            t_now = time()
            if infinite_horizon:
                print('Finished cycle #' + str(completed_cycles) + ' in ' + str(t_now-t_last) +
                      ' seconds, solution distance = ' + str(solution_distance))
            else:
                print('Finished cycle #' + str(completed_cycles) + ' of ' + str(agent.cycles) +
                      ' in ' + str(t_now-t_last) + ' seconds.')
            t_last = t_now

    # Record the last cycle if horizon is infinite (solution is still empty!)
    if infinite_horizon:
        solution = solution_cycle  # PseudoTerminal=False impossible for infinite horizon

    return solution


def solveOneCycle(agent, solution_last):
    '''
    Solve one "cycle" of the dynamic model for one agent type.  This function
    iterates over the periods within an agent's cycle, updating the time-varying
    parameters and passing them to the single period solver(s).

    Parameters
    ----------
    agent : AgentType
        The microeconomic AgentType whose dynamic problem is to be solved.
    solution_last : Solution
        A representation of the solution of the period that comes after the
        end of the sequence of one period problems.  This might be the term-
        inal period solution, a "pseudo terminal" solution, or simply the
        solution to the earliest period from the succeeding cycle.

    Returns
    -------
    solution_cycle : [Solution]
        A list of one period solutions for one "cycle" of the AgentType's
        microeconomic model.
    '''
    # Calculate number of periods per cycle, defaults to 1 if all variables are time invariant
    if len(agent.time_vary) > 0:
        # name = agent.time_vary[0]
        # T = len(eval('agent.' + name))
        T = len(agent.__dict__[agent.time_vary[0]])
    else:
        T = 1

    solve_dict = {parameter: agent.__dict__[parameter]
                  for parameter
                  in agent.time_inv}
    solve_dict.update({parameter: None
                       for parameter
                       in agent.time_vary})

    # Initialize the solution for this cycle, then iterate on periods
    solution_cycle = []
    solution_next = solution_last
    for t in range(T):
        # Update which single period solver to use (if it depends on time)
        if hasattr(agent.solveOnePeriod, "__getitem__"):
            solveOnePeriod = agent.solveOnePeriod[t]
        else:
            solveOnePeriod = agent.solveOnePeriod

        if hasattr(solveOnePeriod, 'solver_args'):
            these_args = solveOnePeriod.solver_args
        else:
            these_args = getArgNames(solveOnePeriod)

        # Update time-varying single period inputs
        for name in agent.time_vary:
            if name in these_args:
                # solve_dict[name] = eval('agent.' + name + '[t]')
                solve_dict[name] = agent.__dict__[name][T - 1 - t]
        solve_dict['solution_next'] = solution_next

        # Make a temporary dictionary for this period
        temp_dict = {name: solve_dict[name]
                     for name
                     in these_args}

        # Solve one period, add it to the solution, and move to the next period
        solution_t = solveOnePeriod(**temp_dict)
        solution_cycle.insert(0, solution_t)
        solution_next = solution_t

    # Return the list of per-period solutions
    return solution_cycle


def makeOnePeriodOOSolver(solver_class):
    '''
    Returns a function that solves a single period consumption-saving
    problem.
    Parameters
    ----------
    solver_class : Solver
        A class of Solver to be used.
    -------
    solver_function : function
        A function for solving one period of a problem.
    '''
    def onePeriodSolver(**kwds):
        solver = solver_class(**kwds)

        # not ideal; better if this is defined in all Solver classes
        if hasattr(solver,'prepareToSolve'):
            solver.prepareToSolve()

        solution_now = solver.solve()
        return solution_now

    onePeriodSolver.solver_class = solver_class
    # This can be revisited once it is possible to export parameters
    onePeriodSolver.solver_args = getArgNames(solver_class.__init__)[1:]

    return onePeriodSolver

# ========================================================================
# ========================================================================

class Market(HARKobject):
    '''
    A superclass to represent a central clearinghouse of information.  Used for
    dynamic general equilibrium models to solve the "macroeconomic" model as a
    layer on top of the "microeconomic" models of one or more AgentTypes.
    '''
    def __init__(self, agents=None, sow_vars=None, reap_vars=None, const_vars=None, track_vars=None, dyn_vars=None,
                 millRule=None, calcDynamics=None, act_T=1000, tolerance=0.000001,**kwds):
        '''
        Make a new instance of the Market class.

        Parameters
        ----------
        agents : [AgentType]
            A list of all the AgentTypes in this market.
        sow_vars : [string]
            Names of variables generated by the "aggregate market process" that should
            be "sown" to the agents in the market.  Aggregate state, etc.
        reap_vars : [string]
            Names of variables to be collected ("reaped") from agents in the market
            to be used in the "aggregate market process".
        const_vars : [string]
            Names of attributes of the Market instance that are used in the "aggregate
            market process" but do not come from agents-- they are constant or simply
            parameters inherent to the process.
        track_vars : [string]
            Names of variables generated by the "aggregate market process" that should
            be tracked as a "history" so that a new dynamic rule can be calculated.
            This is often a subset of sow_vars.
        dyn_vars : [string]
            Names of variables that constitute a "dynamic rule".
        millRule : function
            A function that takes inputs named in reap_vars and returns a tuple the same size and order as sow_vars.  The "aggregate market process" that
            transforms individual agent actions/states/data into aggregate data to
            be sent back to agents.
        calcDynamics : function
            A function that takes inputs named in track_vars and returns an object
            with attributes named in dyn_vars.  Looks at histories of aggregate
            variables and generates a new "dynamic rule" for agents to believe and
            act on.
        act_T : int
            The number of times that the "aggregate market process" should be run
            in order to generate a history of aggregate variables.
        tolerance: float
            Minimum acceptable distance between "dynamic rules" to consider the
            Market solution process converged.  Distance is a user-defined metric.

        Returns
        -------
        None
    '''
        self.agents     = agents if agents is not None else list() # NOQA

        reap_vars = reap_vars if reap_vars is not None else list() # NOQA
        self.reap_state  = dict([(var, []) for var in reap_vars])

        self.sow_vars   = sow_vars if sow_vars is not None else list() # NOQA
        # dictionaries for tracking initial and current values
        # of the sow variables.
        self.sow_init = dict([(var, None) for var in self.sow_vars])
        self.sow_state = dict([(var, None) for var in self.sow_vars])

        const_vars = const_vars if const_vars is not None else list() # NOQA
        self.const_vars =  dict([(var, None) for var in const_vars])

        self.track_vars = track_vars if track_vars is not None else list() # NOQA
        self.dyn_vars   = dyn_vars if dyn_vars is not None else list() # NOQA

        if millRule is not None:  # To prevent overwriting of method-based millRules
            self.millRule = millRule
        if calcDynamics is not None:  # Ditto for calcDynamics
            self.calcDynamics = calcDynamics
        self.act_T     = act_T # NOQA
        self.tolerance = tolerance # NOQA
        self.max_loops = 1000 # NOQA
        self.history            = {}
        self.assignParameters(**kwds)

        self.print_parallel_error_once = True
        # Print the error associated with calling the parallel method
        # "solveAgents" one time. If set to false, the error will never
        # print. See "solveAgents" for why this prints once or never.


    def solveAgents(self):
        '''
        Solves the microeconomic problem for all AgentTypes in this market.

        Parameters
        ----------
        None

        Returns
        -------
        None
        '''
        try:
            multiThreadCommands(self.agents, ['solve()'])
        except Exception as err:
            if self.print_parallel_error_once:
                # Set flag to False so this is only printed once.
                self.print_parallel_error_once = False
                print("**** WARNING: could not execute multiThreadCommands in HARK.core.Market.solveAgents() ",
                      "so using the serial version instead. This will likely be slower. "
                      "The multiTreadCommands() functions failed with the following error:", '\n',
                      sys.exc_info()[0], ':', err)  # sys.exc_info()[0])
            multiThreadCommandsFake(self.agents, ['solve()'])

    def solve(self):
        '''
        "Solves" the market by finding a "dynamic rule" that governs the aggregate
        market state such that when agents believe in these dynamics, their actions
        collectively generate the same dynamic rule.

        Parameters
        ----------
        None

        Returns
        -------
        None
        '''
        go = True
        max_loops = self.max_loops  # Failsafe against infinite solution loop
        completed_loops = 0
        old_dynamics = None

        while go:  # Loop until the dynamic process converges or we hit the loop cap
            self.solveAgents()  # Solve each AgentType's micro problem
            self.makeHistory()  # "Run" the model while tracking aggregate variables
            new_dynamics = self.updateDynamics()  # Find a new aggregate dynamic rule

            # Check to see if the dynamic rule has converged (if this is not the first loop)
            if completed_loops > 0:
                distance = new_dynamics.distance(old_dynamics)
            else:
                distance = 1000000.0

            # Move to the next loop if the terminal conditions are not met
            old_dynamics = new_dynamics
            completed_loops += 1
            go = distance >= self.tolerance and completed_loops < max_loops

        self.dynamics = new_dynamics  # Store the final dynamic rule in self

    def reap(self):
        '''
        Collects attributes named in reap_vars from each AgentType in the market,
        storing them in respectively named attributes of self.

        Parameters
        ----------
        none

        Returns
        -------
        none
        '''
        for var_name in self.reap_state:
            harvest = [getattr(this_type, var_name)
                       for this_type
                       in self.agents]
            self.reap_state[var_name] = harvest

    def sow(self):
        '''
        Distributes attrributes named in sow_vars from self to each AgentType
        in the market, storing them in respectively named attributes.

        Parameters
        ----------
        none

        Returns
        -------
        none
        '''
        for sow_var in self.sow_state:
            for this_type in self.agents:
                setattr(this_type,
                        sow_var,
                        self.sow_state[sow_var])

    def mill(self):
        '''
        Processes the variables collected from agents using the function millRule,
        storing the results in attributes named in aggr_sow.

        Parameters
        ----------
        none

        Returns
        -------
        none
        '''
        # Make a dictionary of inputs for the millRule
        mill_dict = copy(self.reap_state)
        mill_dict.update(self.const_vars)

        # Run the millRule and store its output in self
        product = self.millRule(**mill_dict)

        for i, sow_var in enumerate(self.sow_state):
            self.sow_state[sow_var] = product[i]

    def cultivate(self):
        '''
        Has each AgentType in agents perform their marketAction method, using
        variables sown from the market (and maybe also "private" variables).
        The marketAction method should store new results in attributes named in
        reap_vars to be reaped later.

        Parameters
        ----------
        none

        Returns
        -------
        none
        '''
        for this_type in self.agents:
            this_type.marketAction()

    def reset(self):
        '''
        Reset the state of the market (attributes in sow_vars, etc) to some
        user-defined initial state, and erase the histories of tracked variables.

        Parameters
        ----------
        none

        Returns
        -------
        none
        '''
        # Reset the history of tracked variables
        self.history = {var_name : [] for var_name in self.track_vars}

        # Set the sow variables to their initial levels
        for var_name in self.sow_state:
            self.sow_state[var_name] = self.sow_init[var_name]

        # Reset each AgentType in the market
        for this_type in self.agents:
            this_type.reset()

    def store(self):
        '''
        Record the current value of each variable X named in track_vars in an
        dictionary field named history[X].

        Parameters
        ----------
        none

        Returns
        -------
        none
        '''
        for var_name in self.track_vars:
            if var_name in self.sow_state:
                value_now = self.sow_state[var_name]
            elif var_name in self.reap_state:
                value_now = self.reap_state[var_name]
            elif var_name in self.const_vars:
                value_now = self.const_vars[var_name]
            else:
                value_now = getattr(self, var_name)

            self.history[var_name].append(value_now)

    def makeHistory(self):
        '''
        Runs a loop of sow-->cultivate-->reap-->mill act_T times, tracking the
        evolution of variables X named in track_vars in dictionary fields
        history[X].

        Parameters
        ----------
        none

        Returns
        -------
        none
        '''
        self.reset()  # Initialize the state of the market
        for t in range(self.act_T):
            self.sow()  # Distribute aggregated information/state to agents
            self.cultivate()  # Agents take action
            self.reap()  # Collect individual data from agents
            self.mill()  # Process individual data into aggregate data
            self.store() # Record variables of interest

    def updateDynamics(self):
        '''
        Calculates a new "aggregate dynamic rule" using the history of variables
        named in track_vars, and distributes this rule to AgentTypes in agents.

        Parameters
        ----------
        none

        Returns
        -------
        dynamics : instance
            The new "aggregate dynamic rule" that agents believe in and act on.
            Should have attributes named in dyn_vars.
        '''
        # Make a dictionary of inputs for the dynamics calculator
        history_vars_string = ''
        arg_names = list(getArgNames(self.calcDynamics))
        if 'self' in arg_names:
            arg_names.remove('self')
        update_dict = {name : self.history[name] for name in arg_names}
        # Calculate a new dynamic rule and distribute it to the agents in agent_list
        dynamics = self.calcDynamics(**update_dict)  # User-defined dynamics calculator
        for var_name in self.dyn_vars:
            this_obj = getattr(dynamics, var_name)
            for this_type in self.agents:
                setattr(this_type, var_name, this_obj)
        return dynamics

def distributeParams(agent, param_name,param_count,distribution):
    '''
    Distributes heterogeneous values of one parameter to the AgentTypes in self.agents.
    Parameters
    ----------
    agent: AgentType
        An agent to clone.
    param_name : string
        Name of the parameter to be assigned.
    param_count : int
        Number of different values the parameter will take on.
    distribution : Distribution
        A distribution.

    Returns
    -------
    agent_set : [AgentType]
        A list of param_count agents, ex ante heterogeneous with
        respect to param_name. The AgentCount of the original
        will be split between the agents of the returned
        list in proportion to the given distribution.
    '''
    param_dist = distribution.approx(N=param_count)

    agent_set = [deepcopy(agent) for i in range(param_count)]

    for j in range(param_count):
        agent_set[j].AgentCount = int(agent.AgentCount*param_dist.pmf[j])
        agent_set[j].__dict__[param_name] = param_dist.X[j]

    return agent_set<|MERGE_RESOLUTION|>--- conflicted
+++ resolved
@@ -489,11 +489,8 @@
             self.shock_history['who_dies'][t,:] = self.who_dies
             self.getShocks()
             for var_name in self.shock_vars:
-<<<<<<< HEAD
                 self.shock_history[var_name][self.t_sim,:] = self.shocks[var_name]
-=======
-                self.shock_history[var_name][self.t_sim,:] = getattr(self, var_name)
->>>>>>> 44f37481
+
             self.t_sim += 1
             self.t_age = self.t_age + 1  # Age all consumers by one period
             self.t_cycle = self.t_cycle + 1  # Age all consumers within their cycle
@@ -596,11 +593,8 @@
         None
         '''
         for var_name in self.shock_vars:
-<<<<<<< HEAD
             self.shocks[var_name] = self.shock_history[var_name][self.t_sim, :]
-=======
-            setattr(self, var_name, self.shock_history[var_name][self.t_sim, :])
->>>>>>> 44f37481
+
 
     def getStates(self):
         '''
