'''
This file contains classes and functions for representing, solving, and simulating
agents who must allocate their resources among consumption, saving in a risk-free
asset (with a low return), and saving in a risky asset (with higher average return).
'''
import numpy as np
from scipy.optimize import minimize_scalar
from itertools import product
from copy import deepcopy
from HARK.dcegm import calcMultilineEnvelope
from HARK import HARKobject, NullFunc, AgentType # Basic HARK features
from HARK.ConsumptionSaving.ConsIndShockModel import(
    IndShockConsumerType,       # PortfolioConsumerType inherits from it
    ValueFunc,                  # For representing 1D value function
    MargValueFunc,              # For representing 1D marginal value function
    utility,                    # CRRA utility function
    utility_inv,                # Inverse CRRA utility function
    utilityP,                   # CRRA marginal utility function
    utility_invP,               # Derivative of inverse CRRA utility function
    utilityP_inv,               # Inverse CRRA marginal utility function
    init_idiosyncratic_shocks   # Baseline dictionary to build on
)
from HARK.ConsumptionSaving.ConsGenIncProcessModel import(
    ValueFunc2D,                # For representing 2D value function
    MargValueFunc2D             # For representing 2D marginal value function
)
from HARK.distribution import combineIndepDstns 
from HARK.distribution import Lognormal, Bernoulli # Random draws for simulating agents
from HARK.interpolation import(
        LinearInterp,           # Piecewise linear interpolation
        CubicInterp,            # Piecewise cubic interpolation
        LinearInterpOnInterp1D, # Interpolator over 1D interpolations
        BilinearInterpOnInterp1D,
        BilinearInterp,         # 2D interpolator
        TrilinearInterp,        # 3D interpolator
        ConstantFunction,       # Interpolator-like class that returns constant value
        IdentityFunction        # Interpolator-like class that returns one of its arguments
)

from HARK.utilities import makeGridExpMult

class ValueFunc3D(HARKobject):
    '''
    A class for representing a value function in a model with three state
    satirbles. The underlying interpolation is
    in the space of (m,n,s) --> u_inv(v); this class "re-curves" to the value function.
    '''
    distance_criteria = ['func', 'CRRA']

    def __init__(self, vFuncNvrs, CRRA):
        '''
        Constructor for a new value function object.
        Parameters
        ----------
        vFuncNvrs : function
            A real function representing the value function composed with the
            inverse utility function, defined on market resources and persistent
            income: u_inv(vFunc(m,p))
        CRRA : float
            Coefficient of relative risk aversion.
        Returns
        -------
        None
        '''
        self.func = deepcopy(vFuncNvrs)
        self.CRRA = CRRA

    def __call__(self, m, n, s):
        '''
        Evaluate the value function at given levels of market resources m and
        persistent income p.
        Parameters
        ----------
        m : float or np.array
            Market resources whose value is to be calcuated.
        n : float or np.array
            Iliquid resources whose value is to be calculated.
        s : float or np.array
            Income contribution shares whose value is to be calculated.
        Returns
        -------
        v : float or np.array
            Lifetime value of beginning this period with market resources m and
            persistent income p; has same size as inputs m and p.
        '''
        return utility(self.func(m, n, s), gam=self.CRRA)



class MargValueFunc3D(HARKobject):
    '''
    A class for representing a marginal value function in models where the
    standard envelope condition of v'(m,p) = u'(c(m,p)) holds (with CRRA utility).
    '''
    distance_criteria = ['dvdxNvrs', 'CRRA']

    def __init__(self, dvdxNvrsFunc, CRRA):
        '''
        Constructor for a new marginal value function object.
        Parameters
        ----------
        cFunc : function
            A real function representing the marginal value function composed
            with the inverse marginal utility function, defined on market
            resources and the level of persistent income: uP_inv(vPfunc(m,p)).
            Called cFunc because when standard envelope condition applies,
            uP_inv(vPfunc(m,p)) = cFunc(m,p).
        CRRA : float
            Coefficient of relative risk aversion.
        Returns
        -------
        None
        '''
        self.dvdxNvrsFunc = deepcopy(dvdxNvrsFunc)
        self.CRRA = CRRA

    def __call__(self, m, n, s):
        '''
        Evaluate the marginal value function at given levels of market resources
        m and persistent income p.
        Parameters
        ----------
        m : float or np.array
            Market resources whose marginal value is to be calcuated.
        n : float or np.array
            Iliquid resources whose marginal value is to be calculated.
        s : float or np.array
            Income contribution shares whose marginal value is to be calculated.
        Returns
        -------
        vP : float or np.array
            Marginal value of the given assets when beginning this period with
            market resources m, iliquid assets n, and contribution share s;
            has same size as inputs m, n, and s.
        '''
        return utilityP(self.dvdxNvrsFunc(m, n, s), gam=self.CRRA)


class RiskyAssetConsumerType(IndShockConsumerType):
    """
    A consumer type that has access to a risky asset with lognormal returns
    that are possibly correlated with his income shocks.
    Investment into the risky asset happens through a "share" that represents
    either
    - The share of the agent's total resources allocated to the risky asset.
    - The share of income that the agent diverts to the risky asset
    depending on the model.
    There is a friction that prevents the agent from adjusting this share with
    an exogenously given probability.
    """
    poststate_vars_ = ['aNrmNow', 'pLvlNow', 'ShareNow', 'AdjustNow']
    time_inv_ = deepcopy(IndShockConsumerType.time_inv_)
    time_inv_ = time_inv_ + ['DiscreteShareBool']

    def __init__(self, cycles=1, verbose=False, quiet=False, **kwds):
        params = init_risky.copy()
        params.update(kwds)
        kwds = params

        # Initialize a basic consumer type
        IndShockConsumerType.__init__(
            self,
            cycles=cycles,
            verbose=verbose,
            quiet=quiet,
            **kwds
        )

        self.update()


    def preSolve(self):
        AgentType.preSolve(self)
        self.updateSolutionTerminal()


    def update(self):
        self.updateShareGrid()
        self.updateDGrid()
        IndShockConsumerType.update(self)
        self.updateAdjustPrb()
        self.updateRiskyDstn()
        self.updateShockDstn()

    def updateRiskyDstn(self):
        '''
        Creates the attributes RiskyDstn from the primitive attributes RiskyAvg,
        RiskyStd, and RiskyCount, approximating the (perceived) distribution of
        returns in each period of the cycle.

        Parameters
        ----------
        None

        Returns
        -------
        None
        '''
        # Determine whether this instance has time-varying risk perceptions
        if (type(self.RiskyAvg) is list) and (type(self.RiskyStd) is list) and (len(self.RiskyAvg) == len(self.RiskyStd)) and (len(self.RiskyAvg) == self.T_cycle):
            self.addToTimeVary('RiskyAvg','RiskyStd')
        elif (type(self.RiskyStd) is list) or (type(self.RiskyAvg) is list):
            raise AttributeError('If RiskyAvg is time-varying, then RiskyStd must be as well, and they must both have length of T_cycle!')
        else:
            self.addToTimeInv('RiskyAvg','RiskyStd')

        # Generate a discrete approximation to the risky return distribution if the
        # agent has age-varying beliefs about the risky asset
        if 'RiskyAvg' in self.time_vary:
            RiskyDstn = []
            for t in range(self.T_cycle):
                RiskyAvgSqrd = self.RiskyAvg[t] ** 2
                RiskyVar = self.RiskyStd[t] ** 2
                mu = np.log(self.RiskyAvg[t] / (np.sqrt(1. + RiskyVar / RiskyAvgSqrd)))
                sigma = np.sqrt(np.log(1. + RiskyVar / RiskyAvgSqrd))
                RiskyDstn.append(Lognormal(mu=mu, sigma=sigma).approx(self.RiskyCount))
            self.RiskyDstn = RiskyDstn
            self.addToTimeVary('RiskyDstn')

        # Generate a discrete approximation to the risky return distribution if the
        # agent does *not* have age-varying beliefs about the risky asset (base case)
        else:
            RiskyAvgSqrd = self.RiskyAvg ** 2
            RiskyVar = self.RiskyStd ** 2
            mu = np.log(self.RiskyAvg / (np.sqrt(1. + RiskyVar / RiskyAvgSqrd)))
            sigma = np.sqrt(np.log(1. + RiskyVar / RiskyAvgSqrd))
            self.RiskyDstn = Lognormal(mu=mu, sigma=sigma).approx(self.RiskyCount)
            self.addToTimeInv('RiskyDstn')


    def updateShockDstn(self):
        '''
        Combine the income shock distribution (over PermShk and TranShk) with the
        risky return distribution (RiskyDstn) to make a new attribute called ShockDstn.

        Parameters
        ----------
        None

        Returns
        -------
        None
        '''
        if 'RiskyDstn' in self.time_vary:
            self.ShockDstn = [combineIndepDstns(self.IncomeDstn[t], self.RiskyDstn[t]) for t in range(self.T_cycle)]
        else:
            self.ShockDstn = [combineIndepDstns(self.IncomeDstn[t], self.RiskyDstn) for t in range(self.T_cycle)]
        self.addToTimeVary('ShockDstn')

        # Mark whether the risky returns and income shocks are independent (they are)
        self.IndepDstnBool = True
        self.addToTimeInv('IndepDstnBool')
    
    def updateAdjustPrb(self):
        
        if (type(self.AdjustPrb) is list and (len(self.AdjustPrb) == self.T_cycle)):
            self.addToTimeVary('AdjustPrb')
        elif type(self.AdjustPrb) is list:
            raise AttributeError('If AdjustPrb is time-varying, it must have length of T_cycle!')
        else:
            self.addToTimeInv('AdjustPrb')
            

    def updateShareGrid(self):
        '''
        Creates the attribute ShareGrid as an evenly spaced grid on [0.,1.], using
        the primitive parameter ShareCount.

        Parameters
        ----------
        None

        Returns
        -------
        None
        '''
        self.ShareGrid = np.linspace(0.,1.,self.ShareCount)
        self.addToTimeInv('ShareGrid')

    def getRisky(self):
        '''
        Sets the attribute RiskyNow as a single draw from a lognormal distribution.
        Uses the attributes RiskyAvgTrue and RiskyStdTrue if RiskyAvg is time-varying,
        else just uses the single values from RiskyAvg and RiskyStd.

        Parameters
        ----------
        None

        Returns
        -------
        None
        '''
        if 'RiskyDstn' in self.time_vary:
            RiskyAvg = self.RiskyAvgTrue
            RiskyStd = self.RiskyStdTrue
        else:
            RiskyAvg = self.RiskyAvg
            RiskyStd = self.RiskyStd
        RiskyAvgSqrd = RiskyAvg**2
        RiskyVar = RiskyStd**2

        mu = np.log(RiskyAvg / (np.sqrt(1. + RiskyVar / RiskyAvgSqrd)))
        sigma = np.sqrt(np.log(1. + RiskyVar / RiskyAvgSqrd))
        self.RiskyNow = Lognormal(mu, sigma, seed=self.RNG.randint(0, 2**31-1)).draw(1)


    def getAdjust(self):
        '''
        Sets the attribute AdjustNow as a boolean array of size AgentCount, indicating
        whether each agent is able to adjust their risky portfolio share this period.
        Uses the attribute AdjustPrb to draw from a Bernoulli distribution.

        Parameters
        ----------
        None

        Returns
        -------
        None
        '''
        self.AdjustNow = Bernoulli(self.AdjustPrb, seed=self.RNG.randint(0, 2**31-1)).draw(self.AgentCount)


    def initializeSim(self):
        '''
        Initialize the state of simulation attributes.  Simply calls the same method
        for IndShockConsumerType, then sets the type of AdjustNow to bool.

        Parameters
        ----------
        None

        Returns
        -------
        None
        '''
        IndShockConsumerType.initializeSim(self)
        self.AdjustNow = self.AdjustNow.astype(bool)


    def simBirth(self,which_agents):
        '''
        Create new agents to replace ones who have recently died; takes draws of
        initial aNrm and pLvl, as in ConsIndShockModel, then sets Share and Adjust
        to zero as initial values.
        Parameters
        ----------
        which_agents : np.array
            Boolean array of size AgentCount indicating which agents should be "born".

        Returns
        -------
        None
        '''
        IndShockConsumerType.simBirth(self,which_agents)
        self.ShareNow[which_agents] = 0.
        self.AdjustNow[which_agents] = False


    def getShocks(self):
        '''
        Draw idiosyncratic income shocks, just as for IndShockConsumerType, then draw
        a single common value for the risky asset return.  Also draws whether each
        agent is able to update their risky asset share this period.

        Parameters
        ----------
        None

        Returns
        -------
        None
        '''
        IndShockConsumerType.getShocks(self)
        self.getRisky()
        self.getAdjust()


# Class for the contribution share stage solution
class RiskyContribShaSolution(HARKobject):
    
    # TODO: what does this do?
    distance_criteria = ['dvdmFuncSha']

    def __init__(self,
        
        # Contribution stage, adjust
        vFuncShaAdj = None,
        ShareFuncAdj = None,
        dvdmFuncShaAdj = None,
        dvdnFuncShaAdj = None,
        
        # Contribution stage, fixed
        vFuncShaFxd = None,
        ShareFuncFxd = None,
        dvdmFuncShaFxd = None,
        dvdnFuncShaFxd = None,
        dvdsFuncShaFxd = None
        
    ):
        
        # Contribution stage, adjust
        if vFuncShaAdj is None:
            vFuncShaAdj = NullFunc()
        if ShareFuncAdj is None:
            ShareFuncAdj = NullFunc()
        if dvdmFuncShaAdj is None:
            dvdmFuncShaAdj = NullFunc()
        if dvdnFuncShaAdj is None:
            dvdnFuncShaAdj = NullFunc()
        
        # Contribution stage, fixed
        if vFuncShaFxd is None:
            vFuncShaFxd = NullFunc()
        if ShareFuncFxd is None:
            ShareFuncFxd = NullFunc()
        if dvdmFuncShaFxd is None:
            dvdmFuncShaFxd = NullFunc()
        if dvdnFuncShaFxd is None:
            dvdnFuncShaFxd = NullFunc()
        if dvdsFuncShaFxd is None:
            dvdsFuncShaFxd = NullFunc()
        
        # Set attributes of self
        self.vFuncShaAdj = vFuncShaAdj
        self.ShareFuncAdj = ShareFuncAdj
        self.dvdmFuncShaAdj = dvdmFuncShaAdj
        self.dvdnFuncShaAdj = dvdnFuncShaAdj
        
        self.vFuncShaFxd = vFuncShaFxd
        self.ShareFuncFxd = ShareFuncFxd
        self.dvdmFuncShaFxd = dvdmFuncShaFxd
        self.dvdnFuncShaFxd = dvdnFuncShaFxd
        self.dvdsFuncShaFxd = dvdsFuncShaFxd
        
# Class for asset adjustment stage solution
class RiskyContribRebSolution(HARKobject):
    
    # TODO: what does this do?
    distance_criteria = ['dvdmFuncReb']

    def __init__(self,
        
        # Rebalancing stage, adjusting
        vFuncRebAdj = None,
        DFuncAdj = None,
        dvdmFuncRebAdj = None,
        dvdnFuncRebAdj = None,
        
        # Rebalancing stage, fixed
        vFuncRebFxd = None,
        DFuncFxd = None,
        dvdmFuncRebFxd = None,
        dvdnFuncRebFxd = None,
        dvdsFuncRebFxd = None
        
    ):
        
        # Rebalancing stage
        if vFuncRebAdj is None:
            vFuncRebAdj = NullFunc()
        if DFuncAdj is None:
            DFuncAdj = NullFunc()
        if dvdmFuncRebAdj is None:
            dvdmFuncRebAdj = NullFunc()
        if dvdnFuncRebAdj is None:
            dvdnFuncRebAdj = NullFunc()
        
        if vFuncRebFxd is None:
            vFuncRebFxd = NullFunc()
        if DFuncFxd is None:
            DFuncFxd = NullFunc()
        if dvdmFuncRebFxd is None:
            dvdmFuncRebFxd = NullFunc()
        if dvdnFuncRebFxd is None:
            dvdnFuncRebFxd = NullFunc()
        if dvdsFuncRebFxd is None:
            dvdsFuncRebFxd = NullFunc()
        
        # Rebalancing stage
        self.vFuncRebAdj = vFuncRebAdj
        self.DFuncAdj = DFuncAdj
        self.dvdmFuncRebAdj = dvdmFuncRebAdj
        self.dvdnFuncRebAdj = dvdnFuncRebAdj
        
        self.vFuncRebFxd = vFuncRebFxd
        self.DFuncFxd = DFuncFxd
        self.dvdmFuncRebFxd = dvdmFuncRebFxd
        self.dvdnFuncRebFxd = dvdnFuncRebFxd
        self.dvdsFuncRebFxd = dvdsFuncRebFxd
        
# Define a class to represent the single period solution of the portfolio choice problem
class RiskyContribConsSolution(HARKobject):
    
    # TODO: what does this do?
    distance_criteria = ['vPfuncAdj']

    def __init__(self,
                
        # Consumption stage
        vFuncCon = None,
        cFunc = None,
        dvdmFuncCon = None,
        dvdnFuncCon = None,
        dvdsFuncCon = None
        
    ):
                
        # Consumption stage
        if vFuncCon is None:
            vFuncCon = NullFunc()
        if cFunc is None:
            cFunc = NullFunc()
        if dvdmFuncCon is None:
            dvdmFuncCon = NullFunc()
        if dvdnFuncCon is None:
            dvdmFuncCon = NullFunc()
        if dvdsFuncCon is None:
            dvdsFuncCon = NullFunc()
        
        # Consumption stage
        self.vFuncCon = vFuncCon
        self.cFunc = cFunc
        self.dvdmFuncCon = dvdmFuncCon
        self.dvdnFuncCon = dvdnFuncCon
        self.dvdsFuncCon = dvdsFuncCon
        
# Define a class to represent a full period solution of the portfolio choice problem
class RiskyContribSolution(HARKobject):
    
    # TODO: what does this do?
    distance_criteria = ['vPfuncAdj']

    def __init__(self,
                
        # Solutions for each stage
        RebStage = None,
        ShaStage = None,
        ConStage = None,
        
    ):
                
        if RebStage is None:
            RebStage = RiskyContribRebSolution()
        if ShaStage is None:
            ShaStage = RiskyContribShaSolution()
        if ConStage is None:
            ConStage = RiskyContribConsSolution()
        
        self.RebStage = RebStage
        self.ShaStage = ShaStage
        self.ConStage = ConStage

        
class RiskyContribConsumerType(RiskyAssetConsumerType):
    """
    TODO: model description
    """
    poststate_vars_ = ['aNrmNow', 'nNrmTildeNow', 'pLvlNow', 'ShareNow', 'AdjustNow']
    time_inv_ = deepcopy(IndShockConsumerType.time_inv_)
    time_inv_ = time_inv_ + ['DiscreteShareBool']

    def __init__(self, cycles=1, verbose=False, quiet=False, **kwds):
    
        params = init_riskyContrib.copy()
        params.update(kwds)
        kwds = params
        
        # Initialize a basic consumer type
        RiskyAssetConsumerType.__init__(
            self,
            cycles=cycles,
            verbose=verbose,
            quiet=quiet,
            **kwds
        )
        
        # Set the solver for the portfolio model, and update various constructed attributes
        self.solveOnePeriod = solveRiskyContrib
        self.update()
        
        
    def preSolve(self):
        AgentType.preSolve(self)
        self.updateSolutionTerminal()


    def update(self):
        RiskyAssetConsumerType.update(self)
        self.updateNGrid()
        self.updateMGrid()
        self.updateTau()
        
    def updateSolutionTerminal(self):
        '''
        Solves the terminal period of the portfolio choice problem.  The solution is
        trivial, as usual: consume all market resources, and put nothing in the risky
        asset (because you have nothing anyway).
        
        Parameters
        ----------
        None

        Returns
        -------
        None
        '''
        
        # Construct the terminal solution backwards.
        
        # Start with the consumption stage. All liquid resources are consumed.
        cFunc_term = IdentityFunction(i_dim = 0, n_dims = 3)
        vFuncCon_term = ValueFunc3D(cFunc_term, CRRA = self.CRRA)
        # Marginal values
        dvdmFuncCon_term = MargValueFunc3D(cFunc_term, CRRA = self.CRRA)
        dvdnFuncCon_term = ConstantFunction(0.0)
        dvdsFuncCon_term = ConstantFunction(0.0)
        
        ConStageSol = RiskyContribConsSolution(
            # Consumption stage
            vFuncCon = vFuncCon_term,
            cFunc = cFunc_term,
            dvdmFuncCon = dvdmFuncCon_term,
            dvdnFuncCon = dvdnFuncCon_term,
            dvdsFuncCon = dvdsFuncCon_term)
        
        # We assume that in the last stage, the agent just tries to consume
        # everythin he can. If he is "fixed", that's only liquid resources.
        # If he can adjust, share is irrelevant, but he withdraws and consumes
        # all iliquid resources.
        
        # Consumption and value of the fixed agent
        
        # Can't rebalance
        RFuncFxd_term = ConstantFunction(0.0)
        
        # Consume all thats available (liquid resources)
        cFuncFxd_term = IdentityFunction(i_dim = 0, n_dims = 3)
        vFuncFxd_term = ValueFunc3D(cFuncFxd_term, CRRA = self.CRRA)
        
        # Marginal values of the fixed agent
        
        dvdsFuncFxd_term = ConstantFunction(0.0)
        
        # Rebalancing of the adjusting agent: 
        # Withdraw everything from the pension fund and consume everything
        DFuncAdj_term = ConstantFunction(-1.0)
        
        # Find the withdrawal penalty
        if type(self.tau) is list:
            tau = self.tau[-1]
        else:
            tau = self.tau
        
        # Value and marginal value function of the adjusting agent
        vFuncAdj_term = ValueFunc2D(lambda m,n: m + n/(1+tau), self.CRRA)
        dvdmFuncAdj_term = MargValueFunc2D(lambda m,n: m + n/(1+tau), self.CRRA)
        # A marginal unit of n will be withdrawn and put into m. Then consumed.
        dvdnFuncAdj_term = lambda m,n: dvdmFuncAdj_term(m,n)/(1+tau)
        
        # Construct the terminal period solution
        self.solution_terminal = RiskyContribRebSolution(
            # Rebalancing stage
            vFuncRebAdj = vFuncAdj_term,
            DFuncAdj = DFuncAdj_term,
            dvdmFuncRebAdj = dvdmFuncAdj_term,
            dvdnFuncRebAdj = dvdnFuncAdj_term,
            
            # Adjusting stage
            vFuncRebFxd = vFuncFxd_term,
            DFuncFxd = RFuncFxd_term,
            dvdmFuncRebFxd = dvdmFuncFxd_term,
            dvdnFuncRebFxd = dvdnFuncFxd_term,
            dvdsFuncRebFxd = dvdsFuncFxd_term
        )
        
    
    def updateTau(self):
        
        if (type(self.tau) is list and (len(self.tau) == self.T_cycle)):
            self.addToTimeVary('tau')
        elif type(self.tau) is list:
            raise AttributeError('If tau is time-varying, it must have length of T_cycle!')
        else:
            self.addToTimeInv('tau')
        
    def updateRiskyDstn(self):
        '''
        Creates the attributes RiskyDstn from the primitive attributes RiskyAvg,
        RiskyStd, and RiskyCount, approximating the (perceived) distribution of
        returns in each period of the cycle.
        
        Parameters
        ----------
        None

        Returns
        -------
        None
        '''
        # Determine whether this instance has time-varying risk perceptions
        if (type(self.RiskyAvg) is list) and (type(self.RiskyStd) is list) and (len(self.RiskyAvg) == len(self.RiskyStd)) and (len(self.RiskyAvg) == self.T_cycle):
            self.addToTimeVary('RiskyAvg','RiskyStd')
        elif (type(self.RiskyStd) is list) or (type(self.RiskyAvg) is list):
            raise AttributeError('If RiskyAvg is time-varying, then RiskyStd must be as well, and they must both have length of T_cycle!')
        else:
            self.addToTimeInv('RiskyAvg','RiskyStd')
        
        # Generate a discrete approximation to the risky return distribution if the
        # agent has age-varying beliefs about the risky asset
        if 'RiskyAvg' in self.time_vary:
            RiskyDstn = []
            for t in range(self.T_cycle):
                RiskyAvgSqrd = self.RiskyAvg[t] ** 2
                RiskyVar = self.RiskyStd[t] ** 2
                mu = np.log(self.RiskyAvg[t] / (np.sqrt(1. + RiskyVar / RiskyAvgSqrd)))
                sigma = np.sqrt(np.log(1. + RiskyVar / RiskyAvgSqrd))
                RiskyDstn.append(Lognormal(mu=mu, sigma=sigma).approx(self.RiskyCount))
            self.RiskyDstn = RiskyDstn
            self.addToTimeVary('RiskyDstn')
                
        # Generate a discrete approximation to the risky return distribution if the
        # agent does *not* have age-varying beliefs about the risky asset (base case)
        else:
            RiskyAvgSqrd = self.RiskyAvg ** 2
            RiskyVar = self.RiskyStd ** 2
            mu = np.log(self.RiskyAvg / (np.sqrt(1. + RiskyVar / RiskyAvgSqrd)))
            sigma = np.sqrt(np.log(1. + RiskyVar / RiskyAvgSqrd))
            self.RiskyDstn = Lognormal(mu=mu, sigma=sigma).approx(self.RiskyCount)
            self.addToTimeInv('RiskyDstn')
            
            
    def updateShockDstn(self):
        '''
        Combine the income shock distribution (over PermShk and TranShk) with the
        risky return distribution (RiskyDstn) to make a new attribute called ShockDstn.
        
        Parameters
        ----------
        None

        Returns
        -------
        None
        '''
        if 'RiskyDstn' in self.time_vary:
            self.ShockDstn = [combineIndepDstns(self.IncomeDstn[t], self.RiskyDstn[t]) for t in range(self.T_cycle)]
        else:
            self.ShockDstn = [combineIndepDstns(self.IncomeDstn[t], self.RiskyDstn) for t in range(self.T_cycle)]
        self.addToTimeVary('ShockDstn')
        
        # Mark whether the risky returns and income shocks are independent (they are)
        self.IndepDstnBool = True
        self.addToTimeInv('IndepDstnBool')
        
        
    def updateShareGrid(self):
        '''
        Creates the attribute ShareGrid as an evenly spaced grid on [0.,1.], using
        the primitive parameter ShareCount.
        
        Parameters
        ----------
        None

        Returns
        -------
        None
        '''
        self.ShareGrid = np.linspace(0.,self.ShareMax,self.ShareCount)
        self.addToTimeInv('ShareGrid')
            
    def updateDGrid(self):
        '''
        '''
        aux = np.linspace(0,1,self.dCount)
        self.dGrid = np.concatenate((-1*np.flip(aux[1:]),aux))
        self.addToTimeInv('dGrid')
        
    def updateNGrid(self):
        '''
        Updates the agent's iliquid assets grid by constructing a
        multi-exponentially spaced grid of nNrm values.
        
        Parameters
        ----------
        None
        
        Returns
        -------
        None.
        '''
        # Extract parameters
        nNrmMin = self.nNrmMin
        nNrmMax = self.nNrmMax
        nNrmCount = self.nNrmCount
        exp_nest = self.nNrmNestFac
        # Create grid
        nNrmGrid = makeGridExpMult(ming = nNrmMin, maxg = nNrmMax, 
                                   ng = nNrmCount, timestonest = exp_nest)
        # Assign and set it as time invariant
        self.nNrmGrid = nNrmGrid
        self.addToTimeInv('nNrmGrid')
    
    def updateMGrid(self):
        '''
        Updates the agent's liquid assets exogenous grid by constructing a
        multi-exponentially spaced grid of mNrm values.
        
        Parameters
        ----------
        None
        
        Returns
        -------
        None.
        '''
        # Extract parameters
        mNrmMin = self.mNrmMin
        mNrmMax = self.mNrmMax
        mNrmCount = self.mNrmCount
        exp_nest = self.mNrmNestFac
        # Create grid
        mNrmGrid = makeGridExpMult(ming = mNrmMin, maxg = mNrmMax, 
                                   ng = mNrmCount, timestonest = exp_nest)
        # Assign and set it as time invariant
        self.mNrmGrid = mNrmGrid
        self.addToTimeInv('mNrmGrid')
                
    def getRisky(self):
        '''
        Sets the attribute RiskyNow as a single draw from a lognormal distribution.
        Uses the attributes RiskyAvgTrue and RiskyStdTrue if RiskyAvg is time-varying,
        else just uses the single values from RiskyAvg and RiskyStd.
        
        Parameters
        ----------
        None

        Returns
        -------
        None
        '''
        if 'RiskyDstn' in self.time_vary:
            RiskyAvg = self.RiskyAvgTrue
            RiskyStd = self.RiskyStdTrue  
        else:
            RiskyAvg = self.RiskyAvg
            RiskyStd = self.RiskyStd
        RiskyAvgSqrd = RiskyAvg**2
        RiskyVar = RiskyStd**2

        mu = np.log(RiskyAvg / (np.sqrt(1. + RiskyVar / RiskyAvgSqrd)))
        sigma = np.sqrt(np.log(1. + RiskyVar / RiskyAvgSqrd))
        self.RiskyNow = Lognormal(mu, sigma, seed=self.RNG.randint(0, 2**31-1)).draw(1)
        
        
    def getAdjust(self):
        '''
        Sets the attribute AdjustNow as a boolean array of size AgentCount, indicating
        whether each agent is able to adjust their risky portfolio share this period.
        Uses the attribute AdjustPrb to draw from a Bernoulli distribution.
        
        Parameters
        ----------
        None

        Returns
        -------
        None
        '''
        if not ('AdjustPrb' in self.time_vary):
            
            self.AdjustNow = Bernoulli(self.AdjustPrb, seed=self.RNG.randint(0, 2**31-1)).draw(self.AgentCount)
       
        else: 
            
            AdjustNow = np.zeros(self.AgentCount)  # Initialize shock array
            for t in range(self.T_cycle):
                these = t == self.t_cycle
                N = np.sum(these)
                if N > 0:
                    AdjustPrb = self.AdjustPrb[t - 1]
                    AdjustNow[these] = Bernoulli(AdjustPrb,
                                                 seed=self.RNG.randint(0, 2**31-1)).draw(N)
                    
            self.AdjustNow = AdjustNow
       
    def initializeSim(self):
        '''
        Initialize the state of simulation attributes.  Simply calls the same method
        for IndShockConsumerType, then sets the type of AdjustNow to bool.
        
        Parameters
        ----------
        None

        Returns
        -------
        None
        '''
        IndShockConsumerType.initializeSim(self)
        self.AdjustNow = self.AdjustNow.astype(bool)
        self.Stage = -1
    
    
    def simBirth(self,which_agents):
        '''
        Create new agents to replace ones who have recently died; takes draws of
        initial aNrm and pLvl, as in ConsIndShockModel, then sets Share and Adjust
        to zero as initial values.
        Parameters
        ----------
        which_agents : np.array
            Boolean array of size AgentCount indicating which agents should be "born".

        Returns
        -------
        None
        '''
        IndShockConsumerType.simBirth(self,which_agents)
        self.ShareNow[which_agents] = 0.
        self.AdjustNow[which_agents] = False
        
            
    def getShocks(self):
        '''
        Draw idiosyncratic income shocks, just as for IndShockConsumerType, then draw
        a single common value for the risky asset return.  Also draws whether each
        agent is able to update their risky asset share this period.
        
        Parameters
        ----------
        None

        Returns
        -------
        None
        '''
        IndShockConsumerType.getShocks(self)
        self.getRisky()
        self.getAdjust()
        
        
    def getControls(self):
        '''
        Calculates consumption cNrmNow and risky portfolio share ShareNow using
        the policy functions in the attribute solution.  These are stored as attributes.
        
        Parameters
        ----------
        None

        Returns
        -------
        None
        '''
        cNrmNow  = np.zeros(self.AgentCount) + np.nan
        ShareNow = np.zeros(self.AgentCount) + np.nan
        
        # Loop over each period of the cycle, getting controls separately depending on "age"
        for t in range(self.T_cycle):
            these = t == self.t_cycle
            
            # Get controls for agents who *can* adjust their portfolio share
            those = np.logical_and(these, self.AdjustNow)
            cNrmNow[those]  = self.solution[t].cFuncAdj(self.mNrmNow[those])
            ShareNow[those] = self.solution[t].ShareFuncAdj(self.mNrmNow[those])
            
            # Get Controls for agents who *can't* adjust their portfolio share
            those = np.logical_and(these, np.logical_not(self.AdjustNow))
            cNrmNow[those]  = self.solution[t].cFuncFxd(self.mNrmNow[those], self.ShareNow[those])
            ShareNow[those] = self.solution[t].ShareFuncFxd(self.mNrmNow[those], self.ShareNow[those])
        
        # Store controls as attributes of self
        self.cNrmNow = cNrmNow
        self.ShareNow = ShareNow
    
    def simOnePeriod(self):
        """
        Simulates one period for this type.  Calls the methods getMortality(), getShocks() or
        readShocks, getStates(), getControls(), and getPostStates().  These should be defined for
        AgentType subclasses, except getMortality (define its components simDeath and simBirth
        instead) and readShocks.
        Parameters
        ----------
        None
        Returns
        -------
        None
        """
        if not hasattr(self, "solution"):
            raise Exception(
                "Model instance does not have a solution stored. To simulate, it is necessary"
                " to run the `solve()` method of the class first."
            )
        
        # Update stage
        self.Stage = (self.Stage + 1)%3
        
        # Simulation steps depend on the stage
        
        # Rebalancing stage (the first one)
        if self.Stage == 0:
            
            # Mortality and birth happens only in the first stage
            self.getMortality()
            
            # Shocks are drawn in the first stage
            if self.read_shocks:  # If shock histories have been pre-specified, use those
                self.readShocks()
            else:  # Otherwise, draw shocks as usual according to subclass-specific method
                self.getShocks()
            
            # Update states and controls
            self.getStatesReb()
            self.getControlsReb()    
            self.getPostStatesReb()
            
        # Contribution stage
        elif self.Stage == 1:
            
            # Get controls
            self.getControlsSha()
        
        # Consumption stage (the last one)
        elif self.Stage == 2:
            
            # Get controls and post-states
            self.getControlsCons()
            self.getPostStatesCons()
        
        # Not all controls are updated at all stages, or all (post)states are
        # relevant to all stages.To avoid confusion,
        # inactive variables take the value of nan.
        self.clearControlsAndStates()
        
        # Advance time for all agents
        self.t_age = self.t_age + 1  # Age all consumers by one period
        self.t_cycle = self.t_cycle + 1  # Age all consumers within their cycle
        self.t_cycle[
            self.t_cycle == self.T_cycle
        ] = 0  # Resetting to zero for those who have reached the end
        
    
    def clearControlsAndStates(self):
        
        # Irrelevant variables depend on the stage
        if self.Stage == 0:
            self.cNrmNow  = np.zeros(self.AgentCount) + np.nan
            self.aNrmNow  = np.zeros(self.AgentCount) + np.nan
        elif self.Stage == 1:
            self.DNrmNow  = np.zeros(self.AgentCount) + np.nan
            self.mNrmNow  = np.zeros(self.AgentCount) + np.nan
            self.nNrmNow  = np.zeros(self.AgentCount) + np.nan
        else:
            pass
    
    def getStatesReb(self):
        """
        Get states for the first stage: rebalancing.
        """
        pLvlPrev      = self.pLvlNow
        aNrmPrev      = self.aNrmNow
        nNrmTildePrev = self.nNrmTildeNow
        RfreeNow      = self.Rfree
        RriskNow      = self.RiskyNow
        
        # Calculate new states:
        
        # Permanent income
        self.pLvlNow = (
            pLvlPrev * self.shocks["PermShkNow"]
        )
        
        # Assets: mNrm and nNrm
        
        # Compute the effective growth factor of each asset
        RfEffNow = (
            RfreeNow / self.shocks["PermShkNow"]
        )
        RrEffNow = (
            RriskNow / self.shocks["PermShkNow"]
        )
        
        self.bNrmNow = RfEffNow * aNrmPrev  # Liquid balances before labor income
        self.gNrmNow = RrEffNow * nNrmTildePrev  # Iliquid balances before labor income
        
        # Liquid balances after labor income
        self.mNrmNow = (
            self.bNrmNow + self.shocks["TranShkNow"] * (1 - self.ShareNow)
        )
        # Iliquid balances after labor income
        self.nNrmNow = (
            self.gNrmNow + self.shocks["TranShkNow"] * self.ShareNow
        )
        
        return None

    
    def getControlsReb(self):
        """
        """
        DNrmNow = np.zeros(self.AgentCount) + np.nan
        
        # Loop over each period of the cycle, getting controls separately depending on "age"
        for t in range(0,self.T_cycle,3):
            
            # Find agents in this period-stage
            these = t == self.t_cycle
                           
            # Get controls for agents who *can* adjust.
            those = np.logical_and(these, self.AdjustNow)
            DNrmNow[those] = self.solution[t].DFuncAdj(self.mNrmNow[those], self.nNrmNow[those])
                
            # Get Controls for agents who *can't* adjust.
            those = np.logical_and(these, np.logical_not(self.AdjustNow))
            DNrmNow[those] = self.solution[t].DFuncFxd(
                self.mNrmNow[those], self.nNrmNow[those], self.ShareNow[those]
            )

        # Store controls as attributes of self
        self.DNrmNow = DNrmNow
        
    def getPostStatesReb(self):
        """
        """
        
        # Post-states are assets after rebalancing

        if not 'tau' in self.time_vary:
        
            mNrmTildeNow, nNrmTildeNow = rebalanceAssets(self.DNrmNow, self.mNrmNow, self.nNrmNow, self.tau)
        
        else:
            
            # Initialize
            mNrmTildeNow = np.zeros_like(self.mNrmNow) + np.nan
            nNrmTildeNow = np.zeros_like(self.mNrmNow) + np.nan
            
            # Loop over each period of the cycle, getting controls separately depending on "age"
            for t in range(0,self.T_cycle,3):
            
                # Find agents in this period-stage
                these = t == self.t_cycle
                
                if np.sum(these) > 0:
                    tau = self.tau[t]
                    
                    mNrmTildeNow[these], nNrmTildeNow[these] = rebalanceAssets(self.DNrmNow[these], self.mNrmNow[these], self.nNrmNow[these], tau)
        
        self.mNrmTildeNow = mNrmTildeNow
        self.nNrmTildeNow = nNrmTildeNow
    
    def getControlsSha(self):
        """
        """
        
        ShareNow = np.zeros(self.AgentCount) + np.nan
        
        # Loop over each period of the cycle, getting controls separately depending on "age"
        for t in range(1,self.T_cycle,3):
            
            # Find agents in this period-stage
            these = t == self.t_cycle
                           
            # Get controls for agents who *can* adjust.
            those = np.logical_and(these, self.AdjustNow)
            ShareNow[those] = self.solution[t].ShareFuncAdj(self.mNrmTildeNow[those], self.nNrmTildeNow[those])
                
            # Get Controls for agents who *can't* adjust.
            those = np.logical_and(these, np.logical_not(self.AdjustNow))
            ShareNow[those] = self.solution[t].ShareFuncFxd(
                self.mNrmTildeNow[those], self.nNrmTildeNow[those], self.ShareNow[those]
            )

        # Store controls as attributes of self
        self.ShareNow = ShareNow     

    def getControlsCons(self):
        """
        """
        
        cNrmNow = np.zeros(self.AgentCount) + np.nan
        
        # Loop over each period of the cycle, getting controls separately depending on "age"
        for t in range(2,self.T_cycle,3):
            
            # Find agents in this period-stage
            these = t == self.t_cycle
                           
            # Get consumption
            cNrmNow[these] = self.solution[t].cFunc(self.mNrmTildeNow[these],
                                                    self.nNrmTildeNow[these],
                                                    self.ShareNow[these])
            
        # Store controls as attributes of self
        self.cNrmNow = cNrmNow            
        
    def getPostStatesCons(self):
        """
        """
        self.aNrmNow = self.mNrmTildeNow - self.cNrmNow
         
    
def rebalanceAssets(d,m,n,tau):
    
    # Initialize
    mTil = np.zeros_like(m) + np.nan
    nTil = np.zeros_like(m) + np.nan
    
    # Contributions
    inds = d >= 0
    mTil[inds] = m[inds]*(1-d[inds])
    nTil[inds] = n[inds] + m[inds]*d[inds]
    
    # Withdrawals
    inds = d < 0
    mTil[inds] = m[inds] - d[inds]*n[inds]/(1 + tau)
    nTil[inds] = n[inds]*(1+d[inds])
    
    return (mTil, nTil)

<<<<<<< HEAD
    
def findOptimalRebalance(m,n,vNvrs,tau):
    
    if (m == 0 and n == 0):
        dopt = 0
        fopt = 0
    else:
        fobj = lambda d: -1.*rebalanceFobj(d,m,n,vNvrs,tau)
        # For each case, we optimize numerically and compare with the extremes.
        if m > 0 and n > 0:
            # Optimize contributing and withdrawing separately
            opt_c = minimize_scalar(fobj, bounds=(0, 1), method='bounded')
            opt_w = minimize_scalar(fobj, bounds=(-1, 0), method='bounded')
            
            ds = np.array([opt_c.x,opt_w.x,-1,0,1])
            fs = np.array([opt_c.fun,opt_w.fun,fobj(-1),fobj(0),fobj(1)])
        elif m > 0:
            opt = minimize_scalar(fobj, bounds=(0, 1), method='bounded')
            ds = np.array([opt.x,0,1])
            fs = np.array([opt.fun,fobj(0),fobj(1)])
        else:
            opt = minimize_scalar(fobj, bounds=(-1, 0), method='bounded')
            ds = np.array([opt.x,-1,0])
            fs = np.array([opt.fun,fobj(-1),fobj(0)])
        
        # Pick the best candidate
        ind  = np.argmin(fs)
        dopt = ds[ind]
        fopt = -1.0*fs[ind]
        
                
    m_til, n_til = rebalanceAssets(dopt,m,n,tau)
    return dopt, m_til, n_til, fopt

# Full-period solver
def solveRiskyContrib(solution_next,ShockDstn,IncomeDstn,RiskyDstn,
                      LivPrb,DiscFac,CRRA,Rfree,PermGroFac,tau,
                      BoroCnstArt,aXtraGrid,nNrmGrid,mNrmGrid,
                      ShareGrid,dGrid,vFuncBool,AdjustPrb,
                      DiscreteShareBool,IndepDstnBool):

    pass
    
=======
        
>>>>>>> ba233c85
# Consumption stage solver
def solveRiskyContribConsStage(solution_next,ShockDstn,IncomeDstn,RiskyDstn,
                               LivPrb,DiscFac,CRRA,Rfree,PermGroFac,
                               BoroCnstArt,aXtraGrid,nNrmGrid,mNrmGrid,
                               ShareGrid,vFuncBool,AdjustPrb,
                               DiscreteShareBool,IndepDstnBool):
    
    # Make sure the individual is liquidity constrained.  Allowing a consumer to
    # borrow *and* invest in an asset with unbounded (negative) returns is a bad mix.
    if BoroCnstArt != 0.0:
        raise ValueError('PortfolioConsumerType must have BoroCnstArt=0.0!')
        
    # Make sure that if risky portfolio share is optimized only discretely, then
    # the value function is also constructed (else this task would be impossible).
    if (DiscreteShareBool and (not vFuncBool)):
        raise ValueError('PortfolioConsumerType requires vFuncBool to be True when DiscreteShareBool is True!')
          
    # Define temporary functions for utility and its derivative and inverse
    u = lambda x : utility(x, CRRA)
    uP = lambda x : utilityP(x, CRRA)
    uPinv = lambda x : utilityP_inv(x, CRRA)
    uInv = lambda x : utility_inv(x, CRRA)
        
    # Unpack next period's solution
    vFuncRebAdj_next    = solution_next.vFuncRebAdj
    dvdmFuncRebAdj_next = solution_next.dvdmFuncRebAdj
    dvdnFuncRebAdj_next = solution_next.dvdnFuncRebAdj
    
    vFuncRebFxd_next    = solution_next.vFuncRebFxd
    dvdmFuncRebFxd_next = solution_next.dvdmFuncRebFxd
    dvdnFuncRebFxd_next = solution_next.dvdnFuncRebFxd
    dvdsFuncRebFxd_next = solution_next.dvdsFuncRebFxd
    
    # TODO: I am currently contructing the joint distribution of returns and
    # income, even if they are independent. Is there a way to speed things
    # up if they are independent?
    if IndepDstnBool:
        
        ShockDstn = combineIndepDstns(IncomeDstn, RiskyDstn)
    
    # Unpack the shock distribution
    ShockPrbs_next = ShockDstn.pmf
    PermShks_next  = ShockDstn.X[0]
    TranShks_next  = ShockDstn.X[1]
    Risky_next     = ShockDstn.X[2]
    
    # STEP ONE
    # Find end-of-period (continuation) value function and its derivatives.
    
    # It's possible for the agent to end with 0 iliquid assets regardless of
    # future income and probability of adjustment.
    nNrmGrid = np.insert(nNrmGrid, 0, 0.0)  
    
    # Now, under which parameters do we need to consider the possibility
    # of the agent ending with 0 liquid assets?:
    # -If he has guaranteed positive income next period.
    # -If he is sure he can draw on iliquid assets even if income and liquid
    #  assets are 0.
    zero_bound = (np.min(TranShks_next) == 0.)
    if (not zero_bound) or (zero_bound and AdjustPrb == 1.):
        aNrmGrid = np.insert(aXtraGrid, 0, 0.)
    else:
        #aNrmGrid = aXtraGrid
        aNrmGrid = np.insert(aXtraGrid, 0, 0.)
        
    # Create tiled arrays with conforming dimensions. These are used
    # to compute expectations.
    aNrm_N = aNrmGrid.size
    nNrm_N = nNrmGrid.size
    Share_N = ShareGrid.size
    Shock_N = ShockPrbs_next.size
    # Convention will be (a,n,s,Shocks)
    aNrm_tiled      = np.tile(np.reshape(aNrmGrid, (aNrm_N,1,1,1)), (1,nNrm_N,Share_N,Shock_N))
    nNrm_tiled      = np.tile(np.reshape(nNrmGrid, (1,nNrm_N,1,1)), (aNrm_N,1,Share_N,Shock_N))
    Share_tiled     = np.tile(np.reshape(ShareGrid, (1,1,Share_N,1)), (aNrm_N,nNrm_N,1,Shock_N))
    ShockPrbs_tiled = np.tile(np.reshape(ShockPrbs_next, (1,1,1,Shock_N)), (aNrm_N,nNrm_N,Share_N,1))
    PermShks_tiled  = np.tile(np.reshape(PermShks_next, (1,1,1,Shock_N)), (aNrm_N,nNrm_N,Share_N,1))
    TranShks_tiled  = np.tile(np.reshape(TranShks_next, (1,1,1,Shock_N)), (aNrm_N,nNrm_N,Share_N,1))
    Risky_tiled     = np.tile(np.reshape(Risky_next, (1,1,1,Shock_N)), (aNrm_N,nNrm_N,Share_N,1))
        
    # Calculate future states
    mNrm_next = Rfree*aNrm_tiled/(PermShks_tiled*PermGroFac) + (1. - Share_tiled)*TranShks_tiled
    nNrm_next = Risky_tiled*nNrm_tiled/(PermShks_tiled*PermGroFac) + Share_tiled*TranShks_tiled
    Share_next = Share_tiled
    
    # Evaluate realizations of the derivatives and levels of next period's
    # value function
    
    # The agent who can adjust starts at the "contrib" stage, the one who can't
    # starts at the Fxd stage.
    
    # Always compute the adjusting version
    vAdj_next    = vFuncRebAdj_next(mNrm_next,nNrm_next)
    dvdmAdj_next = dvdmFuncRebAdj_next(mNrm_next,nNrm_next)
    dvdnAdj_next = dvdnFuncRebAdj_next(mNrm_next,nNrm_next)
    dvdsAdj_next = np.zeros_like(mNrm_next)# No marginal value of Share if it's a free choice!
    
    # We are interested in marginal values before the realization of the
    # adjustment random variable. Compute those objects
    if AdjustPrb < 1.:
        
        # "Fixed" counterparts
        vFxd_next    = vFuncRebFxd_next(mNrm_next, nNrm_next, Share_next)
        dvdmFxd_next = dvdmFuncRebFxd_next(mNrm_next, nNrm_next, Share_next)
        dvdnFxd_next = dvdnFuncRebFxd_next(mNrm_next, nNrm_next, Share_next)
        dvdsFxd_next = dvdsFuncRebFxd_next(mNrm_next, nNrm_next, Share_next)
        
        # Expected values with respect to adjustment r.v.
        v_next    = AdjustPrb*vAdj_next    + (1.-AdjustPrb)*vFxd_next
        dvdm_next = AdjustPrb*dvdmAdj_next + (1.-AdjustPrb)*dvdmFxd_next
        dvdn_next = AdjustPrb*dvdnAdj_next + (1.-AdjustPrb)*dvdnFxd_next
        dvds_next = AdjustPrb*dvdsAdj_next + (1.-AdjustPrb)*dvdsFxd_next
        
    else: # Don't bother evaluating if there's no chance that contribution share is fixed
        v_next    = vAdj_next
        dvdm_next = dvdmAdj_next
        dvdn_next = dvdnAdj_next
        dvds_next = dvdsAdj_next
        
    # Calculate end-of-period marginal value of both assets by taking expectations
    temp_fac_A = uP(PermShks_tiled*PermGroFac) # Will use this in a couple places
    EndOfPrddvda = DiscFac*Rfree*LivPrb*np.sum(ShockPrbs_tiled*temp_fac_A*dvdm_next, axis=3)
    EndOfPrddvdn = DiscFac*LivPrb*np.sum(ShockPrbs_tiled*temp_fac_A*Risky_tiled*dvdn_next, axis=3)
    EndOfPrddvdaNvrs = uPinv(EndOfPrddvda)
    EndOfPrddvdnNvrs = uPinv(EndOfPrddvdn)
        
    # Calculate end-of-period value by taking expectations
    temp_fac_B = (PermShks_tiled*PermGroFac)**(1.-CRRA) # Will use this below
    EndOfPrdv = DiscFac*LivPrb*np.sum(ShockPrbs_tiled*temp_fac_B*v_next, axis=3)
    EndOfPrdvNvrs = uInv(EndOfPrdv)
    
    # Construct an interpolator for EndOfPrdV. It will be used later.
    EndOfPrdvFunc = ValueFunc3D(TrilinearInterp(EndOfPrdvNvrs, aNrmGrid,
                                                nNrmGrid, ShareGrid),
                                CRRA)
    
    # Compute post-consumption marginal value of contribution share,
    # conditional on shocks
    EndOfPrddvds_cond_undisc = temp_fac_B*( TranShks_tiled*(dvdn_next - dvdm_next) + dvds_next)
    # Discount and integrate over shocks
    EndOfPrddvds = DiscFac*LivPrb*np.sum(ShockPrbs_tiled*EndOfPrddvds_cond_undisc, axis=3)
    
    # STEP TWO:
    # Solve the consumption problem and create interpolators for c, vCon,
    # and its derivatives.
    
    # Recast a, n, and s now that the shock dimension has been integrated over
    aNrm_tiled  = aNrm_tiled[:,:,:,0]
    nNrm_tiled  = nNrm_tiled[:,:,:,0]
    Share_tiled = Share_tiled[:,:,:,0]
    
    # Apply EGM over liquid resources at every (n,s) to find consumption.
    c = EndOfPrddvdaNvrs
    mNrm_endog = aNrm_tiled + c
    
    # Now construct interpolators for cFxd and the derivatives of vFxd.
    # Since the m grid is different for every (n,s), we use bilinear
    # interpolators of 1-d linear interpolators over m.
    
    # The 1-d interpolators need to take into account whether there is a
    # natural borrowing constraint, which can depend on the value of n. Thus
    # we have to check if mGrid[0] == 0 and construct the interpolators
    # depending on that.
    cInterps = [[] for i in range(nNrm_N)]
    dvdnNvrsInterps = [[] for i in range(nNrm_N)]
    dvdsInterps = [[] for i in range(nNrm_N)]
    
    for nInd in range(nNrm_N):
        for sInd in range(Share_N):
            
            # Extract the endogenous m grid.
            m_end = mNrm_endog[:,nInd,sInd]
            
            # Check if there is a natural constraint
            
            if m_end[0] == 0.0:
                
                # There's no need to insert points since we have m==0.0
                
                # Create consumption interpolator
                cInterps[nInd].append(LinearInterp(m_end,c[:,nInd,sInd]))
                
                # Create dvdnFxd Interpolator
                dvdnNvrsInterps[nInd].append(LinearInterp(m_end,
                                                          EndOfPrddvdnNvrs[:,nInd,sInd]))
                
                # Create dvdsFxd interpolator
                # TODO: this returns NaN when m=n=0. This might propagate.
                # But dvds is not being used at the moment.
                dvdsInterps[nInd].append(LinearInterp(m_end,
                                                      EndOfPrddvds[:,nInd,sInd]))
                
            else:
                
                # We know that:
                # -The lowest gridpoints of both a and n are 0.
                # -Consumption at m < m0 is m.
                # -dvdnFxd at (m,n) for m < m0(n) is dvdnFxd(m0,n)
                # -Same is true for dvdsFxd
                
                # Create consumption interpolator
                cInterps[nInd].append(LinearInterp(np.insert(m_end,0,0),
                                                   np.insert(c[:,nInd,sInd],0,0)
                                                   )
                                      )
                
                # Create dvdnCon Interpolator
                dvdnNvrsInterps[nInd].append(LinearInterp(np.insert(m_end,0,0),
                                                          np.insert(EndOfPrddvdnNvrs[:,nInd,sInd],0,EndOfPrddvdnNvrs[0,nInd,sInd])
                                                          )
                                             )
                
                # Create dvdsCon interpolator
                dvdsInterps[nInd].append(LinearInterp(np.insert(m_end,0,0),
                                                      np.insert(EndOfPrddvds[:,nInd,sInd],0,EndOfPrddvds[0,nInd,sInd])
                                                      )
                                         )
                
    # 3D interpolators
    
    # Consumption interpolator
    cFunc = BilinearInterpOnInterp1D(cInterps, nNrmGrid, ShareGrid)
    # dvdmFxd interpolator
    dvdmFuncCon = MargValueFunc3D(cFunc, CRRA)
    # dvdnFxd interpolator
    dvdnNvrsFunc = BilinearInterpOnInterp1D(dvdnNvrsInterps, nNrmGrid, ShareGrid)
    dvdnFuncCon = MargValueFunc3D(dvdnNvrsFunc, CRRA)
    # dvds interpolator
    # TODO: dvds can be NaN. This is because a way to compute
    # EndOfPrddvds(0,0) has not been implemented yet.
    dvdsFuncCon = BilinearInterpOnInterp1D(dvdsInterps, nNrmGrid, ShareGrid)
    
    # It's useful to the value function on a regular grid
    # interpolator because:
    # - Endogenous grids don't cover the m < n region well.
    # - Faster evaluation when this is called by previous periods.
    
    # Add 0 to the m grid
    mNrmGrid = np.insert(mNrmGrid,0,0)
    mNrm_N = len(mNrmGrid)
    
    # Dimensions might change, so re-create tiled arrays
    mNrm_tiled = np.tile(np.reshape(mNrmGrid, (mNrm_N,1,1)), (1,nNrm_N,Share_N))
    nNrm_tiled = np.tile(np.reshape(nNrmGrid, (1,nNrm_N,1)), (mNrm_N,1,Share_N))
    Share_tiled = np.tile(np.reshape(ShareGrid, (1,1,Share_N)), (mNrm_N,nNrm_N,1))
    
    # Consumption, value function and inverse on regular grid
    cNrm_reg = cFunc(mNrm_tiled, nNrm_tiled, Share_tiled)
    aNrm_reg = mNrm_tiled - cNrm_reg
    vCon = u(cNrm_reg) + EndOfPrdvFunc(aNrm_reg, nNrm_tiled, Share_tiled) 
    # TODO: uInv(-Inf) seems to appropriately be yielding 0. Is it
    # necessary to hardcode it?
    vNvrsCon = uInv(vCon)
        
    # vNvrs interpolator. Useful to keep it since its faster to optimize
    # on it in the next step
    vNvrsFuncCon = TrilinearInterp(vNvrsCon, mNrmGrid, nNrmGrid, ShareGrid)
    vFuncCon     = ValueFunc3D(vNvrsFuncCon, CRRA)
    
    solution = RiskyContribConsSolution(
        vFuncCon = vFuncCon,
        cFunc = cFunc,
        dvdmFuncCon = dvdmFuncCon,
        dvdnFuncCon = dvdnFuncCon,
        dvdsFuncCon = dvdsFuncCon
    )
    
    return solution


# Solver for the contribution stage
def solveRiskyContribShaStage(solution_next,CRRA,
                              mNrmGrid,nNrmGrid,ShareGrid,
                              DiscreteShareBool):
    
    # Unpack solution from the next sub-stage
    vFuncCon_next    = solution_next.vFuncCon
    cFunc_next       = solution_next.cFunc
    dvdmFuncCon_next = solution_next.dvdmFuncCon
    dvdnFuncCon_next = solution_next.dvdnFuncCon
    dvdsFuncCon_next = solution_next.dvdsFuncCon
    
    # Define temporary functions for utility and its derivative and inverse
    uPinv = lambda x : utilityP_inv(x, CRRA)
    
    # TODO: implement continuous share case.
    if not DiscreteShareBool:
        
        raise Exception('The case of continuous shares has not been implemented yet')
    
        
    # Create tiled grids    

    # Add 0 to the m and n grids
    nNrmGrid = np.insert(nNrmGrid, 0, 0.0)  
    nNrm_N = len(nNrmGrid)
    mNrmGrid = np.insert(mNrmGrid,0,0)
    mNrm_N = len(mNrmGrid)
    Share_N = len(ShareGrid)
    
    mNrm_tiled = np.tile(np.reshape(mNrmGrid, (mNrm_N,1,1)), (1,nNrm_N,Share_N))
    nNrm_tiled = np.tile(np.reshape(nNrmGrid, (1,nNrm_N,1)), (mNrm_N,1,Share_N))
    Share_tiled = np.tile(np.reshape(ShareGrid, (1,1,Share_N)), (mNrm_N,nNrm_N,1))
    
    m_idx_tiled = np.tile(np.reshape(np.arange(mNrm_N), (mNrm_N,1)), (1,nNrm_N))
    n_idx_tiled = np.tile(np.reshape(np.arange(nNrm_N), (1,nNrm_N)), (mNrm_N,1))
        
    
    # Evaluate value function to optimize over shares.
    # Do it in inverse space
    vNvrs = vFuncCon_next.func(mNrm_tiled, nNrm_tiled, Share_tiled)
    
    # Find the optimal share at each (m,n).
    optIdx = np.argmax(vNvrs, axis = 2)
    
    # Project grids
    mNrm_tiled = mNrm_tiled[:,:,0]
    nNrm_tiled = nNrm_tiled[:,:,0]
    
    # Compute objects needed for the value function and its derivatives
    vNvrsSha     = vNvrs[m_idx_tiled, n_idx_tiled, optIdx]
    optShare     = ShareGrid[optIdx]
    dvdmNvrsSha  = cFunc_next(mNrm_tiled, nNrm_tiled, optShare)
    dvdnSha      = dvdnFuncCon_next(mNrm_tiled, nNrm_tiled, optShare)
    dvdnNvrsSha  = uPinv(dvdnSha)
    # Interpolators
    vNvrsFuncSha    = BilinearInterp(vNvrsSha, mNrmGrid, nNrmGrid)
    vFuncSha        = ValueFunc2D(vNvrsFuncSha, CRRA)
    
    # TODO: do share interpolation more smartly taking into account that
    # it's discrete. (current bilinear can and will result in shares
    # outside the discrete grid).
    ShareFunc       = BilinearInterp(optShare, mNrmGrid, nNrmGrid)
    dvdmNvrsFuncSha = BilinearInterp(dvdmNvrsSha, mNrmGrid, nNrmGrid)
    dvdmFuncSha     = MargValueFunc2D(dvdmNvrsFuncSha, CRRA)
    dvdnNvrsFuncSha = BilinearInterp(dvdnNvrsSha, mNrmGrid, nNrmGrid)
    dvdnFuncSha     = MargValueFunc2D(dvdnNvrsFuncSha, CRRA)
    
    solution = RiskyContribShaSolution(
        vFuncShaAdj = vFuncSha,
        ShareFuncAdj = ShareFunc,
        dvdmFuncShaAdj = dvdmFuncSha,
        dvdnFuncShaAdj = dvdnFuncSha,
        
        # The fixed agent does nothing at this stage,
        # so his value functions are the next problem's
        vFuncShaFxd = vFuncCon_next,
        ShareFuncFxd = IdentityFunction(i_dim = 2, n_dims = 3),
        dvdmFuncShaFxd = dvdmFuncCon_next,
        dvdnFuncShaFxd = dvdnFuncCon_next,
        dvdsFuncShaFxd = dvdsFuncCon_next
    )
    
    return solution
    
# Solver for the asset rebalancing stage
def solveRiskyContribRebStage(solution_next,
                              CRRA,tau,
                              nNrmGrid,mNrmGrid,dGrid):
    
    # Extract next stage's solution
    vFuncAdj_next = solution_next.vFuncShaAdj
    dvdmFuncAdj_next = solution_next.dvdmFuncShaAdj
    dvdnFuncAdj_next = solution_next.dvdnFuncShaAdj
    
    vFuncFxd_next = solution_next.vFuncShaFxd
    dvdmFuncFxd_next = solution_next.dvdmFuncShaFxd
    dvdnFuncFxd_next = solution_next.dvdnFuncShaFxd
    dvdsFuncFxd_next = solution_next.dvdsFuncShaFxd
    
    # Define temporary functions for utility and its derivative and inverse
    uPinv = lambda x : utilityP_inv(x, CRRA)
    
    # Create tiled grids    

    # Add 0 to the m and n grids
    nNrmGrid = np.insert(nNrmGrid, 0, 0.0)  
    nNrm_N = len(nNrmGrid)
    mNrmGrid = np.insert(mNrmGrid,0,0)
    mNrm_N = len(mNrmGrid)
    d_N = len(dGrid)
    
    # It will be useful to pre-evaluate marginals at every (m,n,d) combination
    
    # Create tiled arrays for every d,m,n option
    d_N = len(dGrid)
    d_tiled    = np.tile(np.reshape(dGrid,    (d_N,1,1)), (1, mNrm_N,nNrm_N))
    mNrm_tiled = np.tile(np.reshape(mNrmGrid, (1,mNrm_N,1)), (d_N,1,nNrm_N))
    nNrm_tiled = np.tile(np.reshape(nNrmGrid, (1,1,nNrm_N)), (d_N,mNrm_N,1))
    
    # Get post-rebalancing assets the m_tilde, n_tilde.
    m_tilde, n_tilde = rebalanceAssets(d_tiled, mNrm_tiled, nNrm_tiled, tau)
    
    # Now the marginals
    dvdm = dvdmFuncAdj_next(m_tilde, n_tilde)
    dvdn = dvdnFuncAdj_next(m_tilde, n_tilde)
    
    # Initialize
    dOpt = np.ones_like(mNrm_tiled[0])*np.nan
    
    # Find the optimal d's
    zeroind = np.where(dGrid == 0.0)[0][0]
    
    for mInd in range(mNrm_N):
        for nInd in range(nNrm_N):
            
            # First check if dvdm(d=-1) > dvdn(d=-1). If so, withdrawing
            # everything is optimal
            if dvdm[0,mInd,nInd] > (1+tau)*dvdn[0,mInd,nInd]:
                dOpt[mInd,nInd] = -1.
            else:
                # Next, check what happens at d == 0. This will determine which
                # of d<0, d==0, d>0 is optimal.
                if (1+tau)*dvdn[zeroind,mInd,nInd] >= dvdm[zeroind,mInd,nInd] and  dvdm[zeroind,mInd,nInd] >= dvdn[zeroind,mInd,nInd]:
                    
                    dOpt[mInd,nInd] = 0.
                    
                else:
                    if dvdm[zeroind,mInd,nInd] > (1+tau)*dvdn[zeroind,mInd,nInd]:
                        # The optimal d is negative
                        dinds = np.arange(0,zeroind+1)
                        FOC = (1+tau)*dvdn[dinds, mInd, nInd] - dvdm[dinds, mInd, nInd]
                        
                    else:
                        # The optimal d is positive
                        dinds = np.arange(zeroind, d_N)
                        FOC = dvdn[dinds, mInd, nInd] - dvdm[dinds, mInd, nInd]
                        
                    # Find first index at which FOC turns negative
                    pos1 = np.argmax(FOC<0)
                    ind1 = dinds[pos1]
                
                    # Linearly approximate where the FOC crosses 0
                    ind0 = ind1 - 1
                    pos0 = pos1 - 1
                    m = (FOC[pos1] - FOC[pos0])/(dGrid[ind1] - dGrid[ind0])
                    dOpt[mInd,nInd] = dGrid[ind0] - FOC[pos0]/m
         
    # Find m_tilde and n_tilde
    mtil_opt, ntil_opt = rebalanceAssets(dOpt, mNrm_tiled[0], nNrm_tiled[0], tau)
            
    # Evaluate inverse end-of-period value function
    vNvrsAdj = vFuncAdj_next.func(mtil_opt, ntil_opt)
    
    # Now the derivatives. These are not straight forward because of corner
    # solutions with partial derivatives that change the limits. The idea then
    # is to evaluate the possible uses of the marginal unit of resources and
    # take the maximum.
    
    # An additional unit of m
    marg_m      = dvdmFuncAdj_next(mtil_opt, ntil_opt)
    # An additional unit of n kept in n
    marg_n      = dvdnFuncAdj_next(mtil_opt, ntil_opt)
    # An additional unit of n withdrawn to m
    marg_n_to_m = marg_m/(1+tau)
    
    # Marginal value is the maximum of the marginals in their possible uses 
    dvdmAdj     = np.maximum(marg_m, marg_n)
    dvdmNvrsAdj = uPinv(dvdmAdj)
    dvdnAdj     = np.maximum(marg_n, marg_n_to_m)
    dvdnNvrsAdj = uPinv(dvdnAdj)
    
    # Interpolators
    # Value
    vNvrsFuncAdj = BilinearInterp(vNvrsAdj, mNrmGrid, nNrmGrid)
    vFuncAdj     = ValueFunc2D(vNvrsFuncAdj, CRRA)
    # Marginals
    dvdmFuncAdj = MargValueFunc2D(BilinearInterp(dvdmNvrsAdj, mNrmGrid, nNrmGrid), CRRA)
    dvdnFuncAdj = MargValueFunc2D(BilinearInterp(dvdnNvrsAdj, mNrmGrid, nNrmGrid), CRRA)
    # Decison
    DFuncAdj = BilinearInterp(dOpt, mNrmGrid, nNrmGrid)
    
    solution = RiskyContribRebSolution(
            # Rebalancing stage adjusting
            vFuncRebAdj = vFuncAdj,
            DFuncAdj = DFuncAdj,
            dvdmFuncRebAdj = dvdmFuncAdj,
            dvdnFuncRebAdj = dvdnFuncAdj,
            
            # Rebalancing stage fixed (nothing happens, so value functions are
            # the ones from the next stage)
            vFuncRebFxd = vFuncFxd_next,
            DFuncFxd = ConstantFunction(0.0),
            dvdmFuncRebFxd = dvdmFuncFxd_next,
            dvdnFuncRebFxd = dvdnFuncFxd_next,
            dvdsFuncRebFxd = dvdsFuncFxd_next
        )
    
    return solution

    
    
# Make a dictionary to specify a risky asset consumer type
init_risky = init_idiosyncratic_shocks.copy()
init_risky['RiskyAvg']        = 1.08 # Average return of the risky asset
init_risky['RiskyStd']        = 0.20 # Standard deviation of (log) risky returns
init_risky['RiskyCount']      = 5    # Number of integration nodes to use in approximation of risky returns
init_risky['ShareCount']      = 25   # Number of discrete points in the risky share approximation
init_risky['AdjustPrb']       = 1.0  # Probability that the agent can adjust their risky portfolio share each period
init_risky['DiscreteShareBool'] = False # Flag for whether to optimize risky share on a discrete grid only

# Adjust some of the existing parameters in the dictionary
init_risky['aXtraMax']        = 100  # Make the grid of assets go much higher...
init_risky['aXtraCount']      = 200  # ...and include many more gridpoints...
init_risky['aXtraNestFac']    = 1    # ...which aren't so clustered at the bottom
init_risky['BoroCnstArt']     = 0.0  # Artificial borrowing constraint must be turned on
init_risky['CRRA']            = 5.0  # Results are more interesting with higher risk aversion
init_risky['DiscFac']         = 0.90 # And also lower patience

# Make a dictionary for a risky-contribution consumer type

# TODO: these parameters are preliminary and arbitrary!

init_riskyContrib = init_risky.copy()
init_riskyContrib['ShareMax']        = 0.9  # You don't want to put 100% of your wage into pensions.

# Regular grids in m and n
init_riskyContrib['mNrmMin']         = 1e-6
init_riskyContrib['mNrmMax']         = 50
init_riskyContrib['mNrmCount']       = 100
init_riskyContrib['mNrmNestFac']     = 1

init_riskyContrib['nNrmMin']         = 1e-6
init_riskyContrib['nNrmMax']         = 50
init_riskyContrib['nNrmCount']       = 100  
init_riskyContrib['nNrmNestFac']     = 1    

# Number of grid-points for finding the optimal asset rebalance
init_riskyContrib['dCount'] = 20

# Params from the life-cycle agent
init_riskyContrib['PermGroFac'] = [1.01,1.01,1.01,1.01,1.01,1.02,1.02,1.02,1.02,1.02]
init_riskyContrib['PermShkStd'] = [0.1,0.2,0.1,0.2,0.1,0.2,0.1,0,0,0]
init_riskyContrib['TranShkStd'] = [0.3,0.2,0.1,0.3,0.2,0.1,0.3,  0,  0,  0]
init_riskyContrib['AdjustPrb']  = [1.0,1.0,1.0,0.0,0.0,0.0,0.0,1.0,1.0,1.0]
init_riskyContrib['tau']        = [0.0,0.0,0.0,0.0,0.0,0.0,0.0,0.0,0.0,0.0]  # Tax rate on risky asset withdrawals
init_riskyContrib['LivPrb']     = [0.99,0.9,0.8,0.7,0.6,0.5,0.4,0.3,0.2,0.1]
init_riskyContrib['T_cycle']    = 10
init_riskyContrib['T_retire']   = 7
init_riskyContrib['T_age']      = 11 # Make sure that old people die at terminal age and don't turn into newborns!


# Reduce dimensions while conding the model up
init_riskyContrib['ShareCount']      = 10
init_riskyContrib['aXtraCount']      = 40
init_riskyContrib['nNrmCount']       = 40  #
init_riskyContrib['mNrmCount']       = 45  #
init_riskyContrib['PermShkCount']    = 3  #
init_riskyContrib['TranShkCount']    = 3 
<|MERGE_RESOLUTION|>--- conflicted
+++ resolved
@@ -1222,53 +1222,7 @@
     
     return (mTil, nTil)
 
-<<<<<<< HEAD
-    
-def findOptimalRebalance(m,n,vNvrs,tau):
-    
-    if (m == 0 and n == 0):
-        dopt = 0
-        fopt = 0
-    else:
-        fobj = lambda d: -1.*rebalanceFobj(d,m,n,vNvrs,tau)
-        # For each case, we optimize numerically and compare with the extremes.
-        if m > 0 and n > 0:
-            # Optimize contributing and withdrawing separately
-            opt_c = minimize_scalar(fobj, bounds=(0, 1), method='bounded')
-            opt_w = minimize_scalar(fobj, bounds=(-1, 0), method='bounded')
-            
-            ds = np.array([opt_c.x,opt_w.x,-1,0,1])
-            fs = np.array([opt_c.fun,opt_w.fun,fobj(-1),fobj(0),fobj(1)])
-        elif m > 0:
-            opt = minimize_scalar(fobj, bounds=(0, 1), method='bounded')
-            ds = np.array([opt.x,0,1])
-            fs = np.array([opt.fun,fobj(0),fobj(1)])
-        else:
-            opt = minimize_scalar(fobj, bounds=(-1, 0), method='bounded')
-            ds = np.array([opt.x,-1,0])
-            fs = np.array([opt.fun,fobj(-1),fobj(0)])
-        
-        # Pick the best candidate
-        ind  = np.argmin(fs)
-        dopt = ds[ind]
-        fopt = -1.0*fs[ind]
-        
-                
-    m_til, n_til = rebalanceAssets(dopt,m,n,tau)
-    return dopt, m_til, n_til, fopt
-
-# Full-period solver
-def solveRiskyContrib(solution_next,ShockDstn,IncomeDstn,RiskyDstn,
-                      LivPrb,DiscFac,CRRA,Rfree,PermGroFac,tau,
-                      BoroCnstArt,aXtraGrid,nNrmGrid,mNrmGrid,
-                      ShareGrid,dGrid,vFuncBool,AdjustPrb,
-                      DiscreteShareBool,IndepDstnBool):
-
-    pass
-    
-=======
-        
->>>>>>> ba233c85
+        
 # Consumption stage solver
 def solveRiskyContribConsStage(solution_next,ShockDstn,IncomeDstn,RiskyDstn,
                                LivPrb,DiscFac,CRRA,Rfree,PermGroFac,
