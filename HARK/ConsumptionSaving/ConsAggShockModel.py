--- conflicted
+++ resolved
@@ -6,10 +6,6 @@
 """
 from copy import deepcopy
 
-<<<<<<< HEAD
-import matplotlib.pyplot as plt
-=======
->>>>>>> 881aa068
 import numpy as np
 import scipy.stats as stats
 
@@ -45,13 +41,8 @@
     CRRAutilityP,
     CRRAutilityP_inv,
     CRRAutilityPP,
-<<<<<<< HEAD
-    make_grid_exp_mult,
-)
-=======
 )
 from HARK.utilities import make_grid_exp_mult
->>>>>>> 881aa068
 
 __all__ = [
     "AggShockConsumerType",
