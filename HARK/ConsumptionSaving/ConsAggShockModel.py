--- conflicted
+++ resolved
@@ -1383,10 +1383,7 @@
     solution_now = ConsumerSolution(cFunc=cFuncNow, vPfunc=vPfuncNow, mNrmMin=mNrmMinNow)
     return solution_now
 
-<<<<<<< HEAD
-=======
-
->>>>>>> 78ea75dc
+
 ###############################################################################
 
 
