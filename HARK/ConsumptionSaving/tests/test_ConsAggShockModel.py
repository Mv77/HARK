from HARK import distributeParams
from HARK.ConsumptionSaving.ConsAggShockModel import (
    AggShockConsumerType,
    CobbDouglasEconomy,
    AggShockMarkovConsumerType,
    CobbDouglasMarkovEconomy,
    KrusellSmithType,
    KrusellSmithEconomy,
)
from HARK.distribution import Uniform
import numpy as np
import unittest


class testAggShockConsumerType(unittest.TestCase):
    def setUp(self):
        agent = AggShockConsumerType()
        agent.AgentCount = 900  # Very low number of agents for the sake of speed
        agent.cycles = 0

        # Make agents heterogeneous in their discount factor
        self.agents = distributeParams(
            agent, "DiscFac", 3, Uniform(bot=0.90, top=0.94)  # Impatient agents
        )

        # Make an economy with those agents living in it
        self.economy = CobbDouglasEconomy(agents=self.agents)

    def test_distributeParams(self):
        self.assertEqual(self.agents[1].AgentCount, 300)

    def test_agent(self):
        # Have one consumer type inherit relevant objects from the economy,
        # then solve their microeconomic problem
        self.agents[0].getEconomyData(self.economy)
        self.agents[0].solve()
        self.assertAlmostEqual(
            self.agents[0].solution[0].cFunc(10.0, self.economy.MSS), 3.229078148576943
        )

    def test_macro(self):
        self.economy.act_T = 400  # Short simulation history
        self.economy.max_loops = 3  # Give up quickly for the sake of time
        self.economy.makeAggShkHist()  # Simulate a history of aggregate shocks
        self.economy.verbose = False  # Turn off printed messages

        # Give data about the economy to all the agents in it
        for this_type in self.economy.agents:
            this_type.getEconomyData(self.economy)
        self.economy.solve()  # Solve for the general equilibrium of the economy

        self.economy.AFunc = self.economy.dynamics.AFunc
        self.assertAlmostEqual(
            self.economy.AFunc.slope, 1.116259456228145
        )

        self.assertAlmostEqual(self.economy.history["MaggNow"][10], 7.456324335623432)


class testAggShockMarkovConsumerType(unittest.TestCase):
    def setUp(self):
        # Make one agent type and an economy for it to live in
        self.agent = AggShockMarkovConsumerType()
        self.agent.cycles = 0
        self.agent.AgentCount = 1000  # Low number of simulated agents
        self.agent.IncomeDstn[0] = 2 * [self.agent.IncomeDstn[0]]  ## see #557
        self.economy = CobbDouglasMarkovEconomy(agents=[self.agent])

    def test_agent(self):
        # Have one consumer type inherit relevant objects from the economy,
        # then solve their microeconomic problem
        self.agent.getEconomyData(self.economy)
        self.agent.solve()
        self.assertAlmostEqual(
            self.agent.solution[0].cFunc[0](10.0, self.economy.MSS), 2.5635896520991377
        )

    def test_economy(self):
        # Adjust the economy so that it (fake) solves quickly
        self.economy.act_T = 500  # Short simulation history
        self.economy.max_loops = 3  # Just quiet solving early
        self.economy.verbose = False  # Turn off printed messages

        self.agent.getEconomyData(self.economy)
        self.economy.makeAggShkHist()  # Make a simulated history of aggregate shocks
        self.economy.solve()  # Solve for the general equilibrium of the economy

        self.economy.AFunc = self.economy.dynamics.AFunc
        self.assertAlmostEqual(
            self.economy.AFunc[0].slope, 1.0904698841958917
        )

        self.assertAlmostEqual(self.economy.history["AaggNow"][5], 9.467758924955897)


class KrusellSmithTestCase(unittest.TestCase):
    def setUp(self):
        # Make one agent type and an economy for it to live in
        self.agent = KrusellSmithType()
        self.agent.cycles = 0
        self.agent.AgentCount = 1000  # Low number of simulated agents
        self.economy = KrusellSmithEconomy(agents=[self.agent])
        self.economy.max_loops = 2  # Quit early
        self.economy.act_T = 1100  # Shorter simulated period
        self.economy.discard_periods = 100
        self.economy.verbose = False  # Turn off printed messages

<<<<<<< HEAD
    def teardown(self):
        self.agent = None
        self.economy = None

=======
>>>>>>> 12f4f927
class KrusellSmithAgentTestCase(KrusellSmithTestCase):

    def test_agent(self):
        self.agent.getEconomyData(self.economy)
        self.agent.solve()
        self.assertAlmostEqual(
            self.agent.solution[0].cFunc[0](10.0, self.economy.MSS), 1.23867751
        )

class KrusellSmithMethodsTestCase(KrusellSmithTestCase):

    def test_methods(self):
        self.agent.getEconomyData(self.economy)

        self.assertAlmostEqual(
            self.agent.AFunc[0].slope,
            1.0
        )

        self.assertAlmostEqual(
            self.agent.AFunc[1].slope,
            1.0
        )

        self.agent.reset()
        self.economy.reset()

        self.agent.track_vars += ['EmpNow']
        # self.economy.track_vars += ['EmpNow']

        self.assertEqual(
<<<<<<< HEAD
            np.sum(self.agent.state_now['EmpNow'] & self.agent.state_now['EmpNow'][-1]),
=======
            np.sum(self.agent.EmpNow & self.agent.EmpNow[-1]),
>>>>>>> 12f4f927
            900
        )

        self.assertEqual(
<<<<<<< HEAD
            np.sum(self.agent.state_now['EmpNow'][:-1] & self.agent.state_now['EmpNow'][1:]),
=======
            np.sum(self.agent.EmpNow[:-1] & self.agent.EmpNow[1:]),
>>>>>>> 12f4f927
            816
        )

        self.economy.makeMrkvHist()  # Make a simulated history of aggregate shocks
        self.assertAlmostEqual(
            np.mean(self.economy.MrkvNow_hist),
            0.4818181818181818
        )

<<<<<<< HEAD

=======
>>>>>>> 12f4f927
        # object attributes that are conditions
        # for preComputeArrays
        self.assertEqual(
            self.agent.aGrid.size,
            32
        )
        self.assertAlmostEqual(
            self.agent.aGrid[5],
            0.3426040963137289
        )

        self.economy.solveAgents()

        # testing preComputeArrays()
        self.assertAlmostEqual(
            self.agent.mNextArray[5,2,3,0],
            0.34879574548563563
        )

        # testing makeGrid()
        self.assertAlmostEqual(
            self.agent.aGrid[1], 0.05531643953496124
        )

        self.assertEqual(
            self.economy.MSS, 13.327225348792547
        )

        # testing updateSolutionTerminal()
        self.assertEqual(
            self.agent.solution_terminal.cFunc[0](10,self.economy.MSS),
            10
        )

        self.assertAlmostEqual(
            self.economy.agents[0].solution[0].cFunc[0](
                10,self.economy.MSS
            ).tolist(),
            1.2386775112633517
        )

        self.assertAlmostEqual(
            self.agent.AFunc[1].slope,
            1.0
        )

        self.economy.makeHistory()

        emp_totals = np.sum(self.agent.history['EmpNow'], axis = 0)

        self.assertEqual(emp_totals[0], 1011)
        self.assertEqual(emp_totals[2], 1009)
        self.assertEqual(emp_totals[9], 1042)

        self.assertAlmostEqual(
            self.economy.history['Aprev'][0],
            11.83133152125537
        )

        self.assertAlmostEqual(
            self.economy.history['Aprev'][1],
            11.260758949042032
        )

        self.assertAlmostEqual(
            self.economy.history['Aprev'][2],
            10.72309150585389
        )

        self.assertAlmostEqual(
            self.economy.history['Mnow'][10],
            self.economy.history['Mnow'][10]
        )

        new_dynamics = self.economy.updateDynamics()

        self.assertAlmostEqual(
            new_dynamics.AFunc[0].slope,
            1.0030279334157743
        )

        self.assertAlmostEqual(
            new_dynamics.AFunc[1].slope,
            1.0151043538766693
        )

class KrusellSmithEconomyTestCase(KrusellSmithTestCase):

    def test_economy(self):
<<<<<<< HEAD
=======

>>>>>>> 12f4f927
        self.assertAlmostEqual(
            self.economy.AFunc[0].slope,
            1.0
        )

        self.assertAlmostEqual(
            self.economy.AFunc[1].slope,
            1.0
        )

        self.agent.getEconomyData(self.economy)
        self.economy.makeMrkvHist()  # Make a simulated history of aggregate shocks
        self.economy.solve()  # Solve for the general equilibrium of the economy

        self.economy.AFunc = self.economy.dynamics.AFunc
        self.assertAlmostEqual(self.economy.AFunc[0].slope, 1.0014463644834282)

        self.assertAlmostEqual(self.economy.history["Aprev"][4], 11.009107526443584)

        self.assertAlmostEqual(self.economy.history["MrkvNow"][40], 1)

        self.assertAlmostEqual(self.economy.history["Urate"][12], 0.040000000000000036)<|MERGE_RESOLUTION|>--- conflicted
+++ resolved
@@ -105,13 +105,10 @@
         self.economy.discard_periods = 100
         self.economy.verbose = False  # Turn off printed messages
 
-<<<<<<< HEAD
     def teardown(self):
         self.agent = None
         self.economy = None
 
-=======
->>>>>>> 12f4f927
 class KrusellSmithAgentTestCase(KrusellSmithTestCase):
 
     def test_agent(self):
@@ -143,20 +140,12 @@
         # self.economy.track_vars += ['EmpNow']
 
         self.assertEqual(
-<<<<<<< HEAD
             np.sum(self.agent.state_now['EmpNow'] & self.agent.state_now['EmpNow'][-1]),
-=======
-            np.sum(self.agent.EmpNow & self.agent.EmpNow[-1]),
->>>>>>> 12f4f927
             900
         )
 
         self.assertEqual(
-<<<<<<< HEAD
             np.sum(self.agent.state_now['EmpNow'][:-1] & self.agent.state_now['EmpNow'][1:]),
-=======
-            np.sum(self.agent.EmpNow[:-1] & self.agent.EmpNow[1:]),
->>>>>>> 12f4f927
             816
         )
 
@@ -166,10 +155,6 @@
             0.4818181818181818
         )
 
-<<<<<<< HEAD
-
-=======
->>>>>>> 12f4f927
         # object attributes that are conditions
         # for preComputeArrays
         self.assertEqual(
@@ -259,10 +244,6 @@
 class KrusellSmithEconomyTestCase(KrusellSmithTestCase):
 
     def test_economy(self):
-<<<<<<< HEAD
-=======
-
->>>>>>> 12f4f927
         self.assertAlmostEqual(
             self.economy.AFunc[0].slope,
             1.0
