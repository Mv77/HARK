"""
This file contains classes and functions for representing, solving, and simulating
agents who must allocate their resources among consumption, saving in a risk-free
asset (with a low return), and saving in a risky asset (with higher average return).
"""
from copy import deepcopy

import numpy as np
from scipy.optimize import minimize_scalar

from HARK import (
    MetricObject,
    NullFunc,
    AgentType,
    make_one_period_oo_solver,
)  # Basic HARK features
from HARK.ConsumptionSaving.ConsIndShockModel import (
    IndShockConsumerType,  # PortfolioConsumerType inherits from it
    utility,  # CRRA utility function
    utility_inv,  # Inverse CRRA utility function
    utilityP,  # CRRA marginal utility function
    utility_invP,  # Derivative of inverse CRRA utility function
    utilityP_inv,  # Inverse CRRA marginal utility function
    init_idiosyncratic_shocks,  # Baseline dictionary to build on
)
from HARK.ConsumptionSaving.ConsRiskyAssetModel import RiskyAssetConsumerType
from HARK.distribution import calc_expectation
from HARK.interpolation import (
    LinearInterp,  # Piecewise linear interpolation
    CubicInterp,  # Piecewise cubic interpolation
    LinearInterpOnInterp1D,  # Interpolator over 1D interpolations
    BilinearInterp,  # 2D interpolator
    ConstantFunction,  # Interpolator-like class that returns constant value
    IdentityFunction,  # Interpolator-like class that returns one of its arguments
    ValueFuncCRRA,
    MargValueFuncCRRA,
)


# Define a class to represent the single period solution of the portfolio choice problem
class PortfolioSolution(MetricObject):
    """
    A class for representing the single period solution of the portfolio choice model.

    Parameters
    ----------
    cFuncAdj : Interp1D
        Consumption function over normalized market resources when the agent is able
        to adjust their portfolio shares.
    ShareFuncAdj : Interp1D
        Risky share function over normalized market resources when the agent is able
        to adjust their portfolio shares.
    vFuncAdj : ValueFuncCRRA
        Value function over normalized market resources when the agent is able to
        adjust their portfolio shares.
    vPfuncAdj : MargValueFuncCRRA
        Marginal value function over normalized market resources when the agent is able
        to adjust their portfolio shares.
    cFuncFxd : Interp2D
        Consumption function over normalized market resources and risky portfolio share
        when the agent is NOT able to adjust their portfolio shares, so they are fixed.
    ShareFuncFxd : Interp2D
        Risky share function over normalized market resources and risky portfolio share
        when the agent is NOT able to adjust their portfolio shares, so they are fixed.
        This should always be an IdentityFunc, by definition.
    vFuncFxd : ValueFuncCRRA
        Value function over normalized market resources and risky portfolio share when
        the agent is NOT able to adjust their portfolio shares, so they are fixed.
    dvdmFuncFxd : MargValueFuncCRRA
        Marginal value of mNrm function over normalized market resources and risky
        portfolio share when the agent is NOT able to adjust their portfolio shares,
        so they are fixed.
    dvdsFuncFxd : MargValueFuncCRRA
        Marginal value of Share function over normalized market resources and risky
        portfolio share when the agent is NOT able to adjust their portfolio shares,
        so they are fixed.
    aGrid: np.array
        End-of-period-assets grid used to find the solution.
    Share_adj: np.array
        Optimal portfolio share associated with each aGrid point.
    EndOfPrddvda_adj: np.array
        Marginal value of end-of-period resources associated with each aGrid
        point.
    ShareGrid: np.array
        Grid for the portfolio share that is used to solve the model.
    EndOfPrddvda_fxd: np.array
        Marginal value of end-of-period resources associated with each
        (aGrid x sharegrid) combination, for the agent who can not adjust his
        portfolio.
    AdjustPrb: float
        Probability that the agent will be able to adjust his portfolio
        next period.
    """

    distance_criteria = ["vPfuncAdj"]

    def __init__(
        self,
        cFuncAdj=None,
        ShareFuncAdj=None,
        vFuncAdj=None,
        vPfuncAdj=None,
        cFuncFxd=None,
        ShareFuncFxd=None,
        vFuncFxd=None,
        dvdmFuncFxd=None,
        dvdsFuncFxd=None,
        aGrid=None,
        Share_adj=None,
        EndOfPrddvda_adj=None,
        ShareGrid=None,
        EndOfPrddvda_fxd=None,
        AdjPrb=None,
    ):

        # Change any missing function inputs to NullFunc
        if cFuncAdj is None:
            cFuncAdj = NullFunc()
        if cFuncFxd is None:
            cFuncFxd = NullFunc()
        if ShareFuncAdj is None:
            ShareFuncAdj = NullFunc()
        if ShareFuncFxd is None:
            ShareFuncFxd = NullFunc()
        if vFuncAdj is None:
            vFuncAdj = NullFunc()
        if vFuncFxd is None:
            vFuncFxd = NullFunc()
        if vPfuncAdj is None:
            vPfuncAdj = NullFunc()
        if dvdmFuncFxd is None:
            dvdmFuncFxd = NullFunc()
        if dvdsFuncFxd is None:
            dvdsFuncFxd = NullFunc()

        # Set attributes of self
        self.cFuncAdj = cFuncAdj
        self.cFuncFxd = cFuncFxd
        self.ShareFuncAdj = ShareFuncAdj
        self.ShareFuncFxd = ShareFuncFxd
        self.vFuncAdj = vFuncAdj
        self.vFuncFxd = vFuncFxd
        self.vPfuncAdj = vPfuncAdj
        self.dvdmFuncFxd = dvdmFuncFxd
        self.dvdsFuncFxd = dvdsFuncFxd
        self.aGrid = aGrid
        self.Share_adj = Share_adj
        self.EndOfPrddvda_adj = EndOfPrddvda_adj
        self.ShareGrid = ShareGrid
        self.EndOfPrddvda_fxd = EndOfPrddvda_fxd
        self.AdjPrb = AdjPrb


class PortfolioConsumerType(RiskyAssetConsumerType):
    """
    A consumer type with a portfolio choice. This agent type has log-normal return
    factors. Their problem is defined by a coefficient of relative risk aversion,
    intertemporal discount factor, risk-free interest factor, and time sequences of
    permanent income growth rate, survival probability, and permanent and transitory
    income shock standard deviations (in logs).  The agent may also invest in a risky
    asset, which has a higher average return than the risk-free asset.  He *might*
    have age-varying beliefs about the risky-return; if he does, then "true" values
    of the risky asset's return distribution must also be specified.
    """

    time_inv_ = deepcopy(RiskyAssetConsumerType.time_inv_)
    time_inv_ = time_inv_ + ["AdjustPrb", "DiscreteShareBool"]

    def __init__(self, verbose=False, quiet=False, **kwds):
        params = init_portfolio.copy()
        params.update(kwds)
        kwds = params

        # Initialize a basic consumer type
        RiskyAssetConsumerType.__init__(self, verbose=verbose, quiet=quiet, **kwds)

        # Set the solver for the portfolio model, and update various constructed attributes
        if self.IndepDstnBool:
            if self.DiscreteShareBool:
                solver = ConsPortfolioDiscreteSolver
            else:
                solver = ConsPortfolioSolver
        else:
            solver = ConsPortfolioJointDistSolver
        self.solve_one_period = make_one_period_oo_solver(solver)

        self.update()

    def pre_solve(self):
        AgentType.pre_solve(self)
        self.update_solution_terminal()

    def update(self):

        RiskyAssetConsumerType.update(self)
        self.update_ShareGrid()
        self.update_ShareLimit()

    def update_solution_terminal(self):
        """
        Solves the terminal period of the portfolio choice problem.  The solution is
        trivial, as usual: consume all market resources, and put nothing in the risky
        asset (because you have nothing anyway).

        Parameters
        ----------
        None

        Returns
        -------
        None
        """
        # Consume all market resources: c_T = m_T
        cFuncAdj_terminal = IdentityFunction()
        cFuncFxd_terminal = IdentityFunction(i_dim=0, n_dims=2)

        # Risky share is irrelevant-- no end-of-period assets; set to zero
        ShareFuncAdj_terminal = ConstantFunction(0.0)
        ShareFuncFxd_terminal = IdentityFunction(i_dim=1, n_dims=2)

        # Value function is simply utility from consuming market resources
        vFuncAdj_terminal = ValueFuncCRRA(cFuncAdj_terminal, self.CRRA)
        vFuncFxd_terminal = ValueFuncCRRA(cFuncFxd_terminal, self.CRRA)

        # Marginal value of market resources is marg utility at the consumption function
        vPfuncAdj_terminal = MargValueFuncCRRA(cFuncAdj_terminal, self.CRRA)
        dvdmFuncFxd_terminal = MargValueFuncCRRA(cFuncFxd_terminal, self.CRRA)
        dvdsFuncFxd_terminal = ConstantFunction(
            0.0
        )  # No future, no marg value of Share

        # Construct the terminal period solution
        self.solution_terminal = PortfolioSolution(
            cFuncAdj=cFuncAdj_terminal,
            ShareFuncAdj=ShareFuncAdj_terminal,
            vFuncAdj=vFuncAdj_terminal,
            vPfuncAdj=vPfuncAdj_terminal,
            cFuncFxd=cFuncFxd_terminal,
            ShareFuncFxd=ShareFuncFxd_terminal,
            vFuncFxd=vFuncFxd_terminal,
            dvdmFuncFxd=dvdmFuncFxd_terminal,
            dvdsFuncFxd=dvdsFuncFxd_terminal,
        )

    def update_ShareGrid(self):
        """
        Creates the attribute ShareGrid as an evenly spaced grid on [0.,1.], using
        the primitive parameter ShareCount.

        Parameters
        ----------
        None

        Returns
        -------
        None
        """
        self.ShareGrid = np.linspace(0.0, 1.0, self.ShareCount)
        self.add_to_time_inv("ShareGrid")

    def update_ShareLimit(self):
        """
        Creates the attribute ShareLimit, representing the limiting lower bound of
        risky portfolio share as mNrm goes to infinity.

        Parameters
        ----------
        None

        Returns
        -------
        None
        """
        if "RiskyDstn" in self.time_vary:
            self.ShareLimit = []
            for t in range(self.T_cycle):
                RiskyDstn = self.RiskyDstn[t]
                temp_f = lambda s: -((1.0 - self.CRRA) ** -1) * np.dot(
                    (self.Rfree + s * (RiskyDstn.X - self.Rfree)) ** (1.0 - self.CRRA),
                    RiskyDstn.pmf,
                )
                SharePF = minimize_scalar(temp_f, bounds=(0.0, 1.0), method="bounded").x
                self.ShareLimit.append(SharePF)
            self.add_to_time_vary("ShareLimit")

        else:
            RiskyDstn = self.RiskyDstn
            temp_f = lambda s: -((1.0 - self.CRRA) ** -1) * np.dot(
                (self.Rfree + s * (RiskyDstn.X - self.Rfree)) ** (1.0 - self.CRRA),
                RiskyDstn.pmf,
            )
            SharePF = minimize_scalar(temp_f, bounds=(0.0, 1.0), method="bounded").x
            self.ShareLimit = SharePF
            self.add_to_time_inv("ShareLimit")

    def get_Rfree(self):
        """
        Calculates realized return factor for each agent, using the attributes Rfree,
        RiskyNow, and ShareNow.  This method is a bit of a misnomer, as the return
        factor is not riskless, but would more accurately be labeled as Rport.  However,
        this method makes the portfolio model compatible with its parent class.

        Parameters
        ----------
        None

        Returns
        -------
        Rport : np.array
            Array of size AgentCount with each simulated agent's realized portfolio
            return factor.  Will be used by get_states() to calculate mNrmNow, where it
            will be mislabeled as "Rfree".
        """
        Rport = (
            self.controls["Share"] * self.shocks["Risky"]
            + (1.0 - self.controls["Share"]) * self.Rfree
        )
        self.Rport = Rport
        return Rport

    def initialize_sim(self):
        """
        Initialize the state of simulation attributes.  Simply calls the same method
        for IndShockConsumerType, then sets the type of AdjustNow to bool.

        Parameters
        ----------
        None

        Returns
        -------
        None
        """
        # these need to be set because "post states",
        # but are a control variable and shock, respectively
        self.controls["Share"] = np.zeros(self.AgentCount)
        RiskyAssetConsumerType.initialize_sim(self)

    def sim_birth(self, which_agents):
        """
        Create new agents to replace ones who have recently died; takes draws of
        initial aNrm and pLvl, as in ConsIndShockModel, then sets Share and Adjust
        to zero as initial values.
        Parameters
        ----------
        which_agents : np.array
            Boolean array of size AgentCount indicating which agents should be "born".

        Returns
        -------
        None
        """
        IndShockConsumerType.sim_birth(self, which_agents)

        self.controls["Share"][which_agents] = 0
        # here a shock is being used as a 'post state'
        self.shocks["Adjust"][which_agents] = False

    def get_controls(self):
        """
        Calculates consumption cNrmNow and risky portfolio share ShareNow using
        the policy functions in the attribute solution.  These are stored as attributes.

        Parameters
        ----------
        None

        Returns
        -------
        None
        """
        cNrmNow = np.zeros(self.AgentCount) + np.nan
        ShareNow = np.zeros(self.AgentCount) + np.nan

        # Loop over each period of the cycle, getting controls separately depending on "age"
        for t in range(self.T_cycle):
            these = t == self.t_cycle

            # Get controls for agents who *can* adjust their portfolio share
            those = np.logical_and(these, self.shocks["Adjust"])
            cNrmNow[those] = self.solution[t].cFuncAdj(self.state_now["mNrm"][those])
            ShareNow[those] = self.solution[t].ShareFuncAdj(
                self.state_now["mNrm"][those]
            )

            # Get Controls for agents who *can't* adjust their portfolio share
            those = np.logical_and(these, np.logical_not(self.shocks["Adjust"]))
            cNrmNow[those] = self.solution[t].cFuncFxd(
                self.state_now["mNrm"][those], ShareNow[those]
            )
            ShareNow[those] = self.solution[t].ShareFuncFxd(
                self.state_now["mNrm"][those], ShareNow[those]
            )

        # Store controls as attributes of self
        self.controls["cNrm"] = cNrmNow
        self.controls["Share"] = ShareNow


class SequentialPortfolioConsumerType(PortfolioConsumerType):
    def __init__(self, verbose=False, quiet=False, **kwds):
        params = init_portfolio.copy()
        params.update(kwds)
        kwds = params

        # Initialize a basic consumer type
        PortfolioConsumerType.__init__(self, verbose=verbose, quiet=quiet, **kwds)

        # Set the solver for the portfolio model, and update various constructed attributes
        self.solve_one_period = make_one_period_oo_solver(ConsSequentialPortfolioSolver)


class ConsPortfolioSolver(MetricObject):
    """
    Define an object-oriented one period solver.
    Solve the one period problem for a portfolio-choice consumer.
    This solver is used when the income and risky return shocks
    are independent and the allowed optimal share is continuous.

    Parameters
    ----------
    solution_next : PortfolioSolution
        Solution to next period's problem.
    ShockDstn : [np.array]
        List with four arrays: discrete probabilities, permanent income shocks,
        transitory income shocks, and risky returns.  This is only used if the
        input IndepDstnBool is False, indicating that income and return distributions
        can't be assumed to be independent.
    IncShkDstn : distribution.Distribution
        Discrete distribution of permanent income shocks
        and transitory income shocks.  This is only used if the input IndepDsntBool
        is True, indicating that income and return distributions are independent.
    RiskyDstn : [np.array]
        List with two arrays: discrete probabilities and risky asset returns. This
        is only used if the input IndepDstnBool is True, indicating that income
        and return distributions are independent.
    LivPrb : float
        Survival probability; likelihood of being alive at the beginning of
        the succeeding period.
    DiscFac : float
        Intertemporal discount factor for future utility.
    CRRA : float
        Coefficient of relative risk aversion.
    Rfree : float
        Risk free interest factor on end-of-period assets.
    PermGroFac : float
        Expected permanent income growth factor at the end of this period.
    BoroCnstArt: float or None
        Borrowing constraint for the minimum allowable assets to end the
        period with.  In this model, it is *required* to be zero.
    aXtraGrid: np.array
        Array of "extra" end-of-period asset values-- assets above the
        absolute minimum acceptable level.
    ShareGrid : np.array
        Array of risky portfolio shares on which to define the interpolation
        of the consumption function when Share is fixed.
    vFuncBool: boolean
        An indicator for whether the value function should be computed and
        included in the reported solution.
    AdjustPrb : float
        Probability that the agent will be able to update his portfolio share.
    DiscreteShareBool : bool
        Indicator for whether risky portfolio share should be optimized on the
        continuous [0,1] interval using the FOC (False), or instead only selected
        from the discrete set of values in ShareGrid (True).  If True, then
        vFuncBool must also be True.
    ShareLimit : float
        Limiting lower bound of risky portfolio share as mNrm approaches infinity.
    IndepDstnBool : bool
        Indicator for whether the income and risky return distributions are in-
        dependent of each other, which can speed up the expectations step.
    """

    def __init__(
        self,
        solution_next,
        ShockDstn,
        IncShkDstn,
        RiskyDstn,
        LivPrb,
        DiscFac,
        CRRA,
        Rfree,
        PermGroFac,
        BoroCnstArt,
        aXtraGrid,
        ShareGrid,
        vFuncBool,
        AdjustPrb,
        DiscreteShareBool,
        ShareLimit,
        IndepDstnBool,
    ):
        """
        Constructor for portfolio choice problem solver.
        """

        self.solution_next = solution_next
        self.ShockDstn = ShockDstn
        self.IncShkDstn = IncShkDstn
        self.RiskyDstn = RiskyDstn
        self.LivPrb = LivPrb
        self.DiscFac = DiscFac
        self.CRRA = CRRA
        self.Rfree = Rfree
        self.PermGroFac = PermGroFac
        self.BoroCnstArt = BoroCnstArt
        self.aXtraGrid = aXtraGrid
        self.ShareGrid = ShareGrid
        self.vFuncBool = vFuncBool
        self.AdjustPrb = AdjustPrb
        self.DiscreteShareBool = DiscreteShareBool
        self.ShareLimit = ShareLimit
        self.IndepDstnBool = IndepDstnBool

        # Make sure the individual is liquidity constrained.  Allowing a consumer to
        # borrow *and* invest in an asset with unbounded (negative) returns is a bad mix.
        if BoroCnstArt != 0.0:
            raise ValueError("PortfolioConsumerType must have BoroCnstArt=0.0!")

        # Make sure that if risky portfolio share is optimized only discretely, then
        # the value function is also constructed (else this task would be impossible).
        if DiscreteShareBool and (not vFuncBool):
            raise ValueError(
                "PortfolioConsumerType requires vFuncBool to be True when DiscreteShareBool is True!"
            )

        self.def_utility_funcs()

    def def_utility_funcs(self):
        """
        Define temporary functions for utility and its derivative and inverse
        """

        self.u = lambda x: utility(x, self.CRRA)
        self.uP = lambda x: utilityP(x, self.CRRA)
        self.uPinv = lambda x: utilityP_inv(x, self.CRRA)
        self.uinv = lambda x: utility_inv(x, self.CRRA)
        self.uinvP = lambda x: utility_invP(x, self.CRRA)

    def set_and_update_values(self):
        """
        Unpacks some of the inputs (and calculates simple objects based on them),
        storing the results in self for use by other methods.
        """

        # Unpack next period's solution
        self.vPfuncAdj_next = self.solution_next.vPfuncAdj
        self.dvdmFuncFxd_next = self.solution_next.dvdmFuncFxd
        self.dvdsFuncFxd_next = self.solution_next.dvdsFuncFxd
        self.vFuncAdj_next = self.solution_next.vFuncAdj
        self.vFuncFxd_next = self.solution_next.vFuncFxd

        # Unpack the shock distribution
        TranShks_next = self.IncShkDstn.X[1]

        # Flag for whether the natural borrowing constraint is zero
        self.zero_bound = np.min(TranShks_next) == 0.0

    def prepare_to_solve(self):
        """
        Perform preparatory work.
        """

        self.set_and_update_values()

    def prepare_to_calc_EndOfPrdvP(self):
        """
        Prepare to calculate end-of-period marginal values by creating an array
        of market resources that the agent could have next period, considering
        the grid of end-of-period assets and the distribution of shocks he might
        experience next period.
        """

        # Unpack the shock distribution
        Risky_next = self.RiskyDstn.X
        RiskyMax = np.max(Risky_next)
        RiskyMin = np.min(Risky_next)

        # bNrm represents R*a, balances after asset return shocks but before income.
        # This just uses the highest risky return as a rough shifter for the aXtraGrid.
        if self.zero_bound:
            self.aNrmGrid = self.aXtraGrid
            self.bNrmGrid = np.insert(
                RiskyMax * self.aXtraGrid, 0, RiskyMin * self.aXtraGrid[0]
            )
        else:
            # Add an asset point at exactly zero
            self.aNrmGrid = np.insert(self.aXtraGrid, 0, 0.0)
            self.bNrmGrid = RiskyMax * np.insert(self.aXtraGrid, 0, 0.0)

        # Get grid and shock sizes, for easier indexing
        self.aNrmCount = self.aNrmGrid.size
        self.ShareCount = self.ShareGrid.size

        # Make tiled arrays to calculate future realizations of mNrm and Share when integrating over IncShkDstn
        self.bNrmNext, self.ShareNext = np.meshgrid(
            self.bNrmGrid, self.ShareGrid, indexing="ij"
        )

    def m_nrm_next(self, shocks, b_nrm_next):
        """
        Calculate future realizations of market resources
        """

        return b_nrm_next / (shocks[0] * self.PermGroFac) + shocks[1]

    def calc_EndOfPrdvP(self):
        """
        Calculate end-of-period marginal value of assets and shares at each point
        in aNrm and ShareGrid. Does so by taking expectation of next period marginal
        values across income and risky return shocks.
        """

        def dvdb_dist(shocks, b_nrm, Share_next):
            """
            Evaluate realizations of marginal value of market resources next period
            """

            mNrm_next = self.m_nrm_next(shocks, b_nrm)

            dvdmAdj_next = self.vPfuncAdj_next(mNrm_next)
            if self.AdjustPrb < 1.0:
                dvdmFxd_next = self.dvdmFuncFxd_next(mNrm_next, Share_next)
                # Combine by adjustment probability
                dvdm_next = (
                    self.AdjustPrb * dvdmAdj_next
                    + (1.0 - self.AdjustPrb) * dvdmFxd_next
                )
            else:  # Don't bother evaluating if there's no chance that portfolio share is fixed
                dvdm_next = dvdmAdj_next

            return (shocks[0] * self.PermGroFac) ** (-self.CRRA) * dvdm_next

        def dvds_dist(shocks, b_nrm, Share_next):
            """
            Evaluate realizations of marginal value of risky share next period
            """

            mNrm_next = self.m_nrm_next(shocks, b_nrm)
            # No marginal value of Share if it's a free choice!
            dvdsAdj_next = np.zeros_like(mNrm_next)
            if self.AdjustPrb < 1.0:
                dvdsFxd_next = self.dvdsFuncFxd_next(mNrm_next, Share_next)
                # Combine by adjustment probability
                dvds_next = (
                    self.AdjustPrb * dvdsAdj_next
                    + (1.0 - self.AdjustPrb) * dvdsFxd_next
                )
            else:  # Don't bother evaluating if there's no chance that portfolio share is fixed
                dvds_next = dvdsAdj_next

            return (shocks[0] * self.PermGroFac) ** (1.0 - self.CRRA) * dvds_next

        # Calculate intermediate marginal value of bank balances by taking expectations over income shocks
        dvdb_intermed = calc_expectation(
            self.IncShkDstn, dvdb_dist, self.bNrmNext, self.ShareNext
        )
        # calc_expectation returns one additional "empty" dimension, remove it
        # this line can be deleted when calc_expectation is fixed
        dvdb_intermed = dvdb_intermed[:, :, 0]
        dvdbNvrs_intermed = self.uPinv(dvdb_intermed)
        dvdbNvrsFunc_intermed = BilinearInterp(
            dvdbNvrs_intermed, self.bNrmGrid, self.ShareGrid
        )
        dvdbFunc_intermed = MargValueFuncCRRA(dvdbNvrsFunc_intermed, self.CRRA)

        # Calculate intermediate marginal value of risky portfolio share by taking expectations
        dvds_intermed = calc_expectation(
            self.IncShkDstn, dvds_dist, self.bNrmNext, self.ShareNext
        )
        # calc_expectation returns one additional "empty" dimension, remove it
        # this line can be deleted when calc_expectation is fixed
        dvds_intermed = dvds_intermed[:, :, 0]
        dvdsFunc_intermed = BilinearInterp(dvds_intermed, self.bNrmGrid, self.ShareGrid)

        # Make tiled arrays to calculate future realizations of bNrm and Share when integrating over RiskyDstn
        self.aNrm_tiled, self.ShareNext = np.meshgrid(
            self.aNrmGrid, self.ShareGrid, indexing="ij"
        )

        # Evaluate realizations of value and marginal value after asset returns are realized

        def EndOfPrddvda_dist(shock, a_nrm, Share_next):

            # Calculate future realizations of bank balances bNrm
            Rxs = shock - self.Rfree
            Rport = self.Rfree + Share_next * Rxs
            b_nrm_next = Rport * a_nrm

            return Rport * dvdbFunc_intermed(b_nrm_next, Share_next)

        def EndOfPrddvds_dist(shock, a_nrm, Share_next):

            # Calculate future realizations of bank balances bNrm
            Rxs = shock - self.Rfree
            Rport = self.Rfree + Share_next * Rxs
            b_nrm_next = Rport * a_nrm

            return Rxs * a_nrm * dvdbFunc_intermed(
                b_nrm_next, Share_next
            ) + dvdsFunc_intermed(b_nrm_next, Share_next)

        # Calculate end-of-period marginal value of assets by taking expectations
        self.EndOfPrddvda = (
            self.DiscFac
            * self.LivPrb
            * calc_expectation(
                self.RiskyDstn, EndOfPrddvda_dist, self.aNrm_tiled, self.ShareNext
            )
        )
        # calc_expectation returns one additional "empty" dimension, remove it
        # this line can be deleted when calc_expectation is fixed
        self.EndOfPrddvda = self.EndOfPrddvda[:, :, 0]
        self.EndOfPrddvdaNvrs = self.uPinv(self.EndOfPrddvda)

        # Calculate end-of-period marginal value of risky portfolio share by taking expectations
        self.EndOfPrddvds = (
            self.DiscFac
            * self.LivPrb
            * calc_expectation(
                self.RiskyDstn, EndOfPrddvds_dist, self.aNrm_tiled, self.ShareNext
            )
        )
        # calc_expectation returns one additional "empty" dimension, remove it
        # this line can be deleted when calc_expectation is fixed
        self.EndOfPrddvds = self.EndOfPrddvds[:, :, 0]

    def optimize_share(self):
        """
        Optimization of Share on continuous interval [0,1]
        """

        FOC_s = self.EndOfPrddvds

        # For each value of aNrm, find the value of Share such that FOC-Share == 0.
        crossing = np.logical_and(FOC_s[:, 1:] <= 0.0, FOC_s[:, :-1] >= 0.0)
        share_idx = np.argmax(crossing, axis=1)
        a_idx = np.arange(self.aNrm_N)
        bot_s = self.ShareGrid[share_idx]
        top_s = self.ShareGrid[share_idx + 1]
        bot_f = FOC_s[a_idx, share_idx]
        top_f = FOC_s[a_idx, share_idx + 1]
        bot_c = self.EndOfPrddvdaNvrs[a_idx, share_idx]
        top_c = self.EndOfPrddvdaNvrs[a_idx, share_idx + 1]
        alpha = 1.0 - top_f / (top_f - bot_f)

        self.Share_now = (1.0 - alpha) * bot_s + alpha * top_s
        self.cNrmAdj_now = (1.0 - alpha) * bot_c + alpha * top_c

        # If agent wants to put more than 100% into risky asset, he is constrained
        constrained_top = FOC_s[:, -1] > 0.0
        # Likewise if he wants to put less than 0% into risky asset
        constrained_bot = FOC_s[:, 0] < 0.0

        # For values of aNrm at which the agent wants to put
        # more than 100% into risky asset, constrain them
        self.Share_now[constrained_top] = 1.0
        self.Share_now[constrained_bot] = 0.0

        # Get consumption when share-constrained
        self.cNrmAdj_now[constrained_top] = self.EndOfPrddvdaNvrs[constrained_top, -1]
        self.cNrmAdj_now[constrained_bot] = self.EndOfPrddvdaNvrs[constrained_bot, 0]

        if not self.zero_bound:
            # aNrm=0, so there's no way to "optimize" the portfolio
            self.Share_now[0] = 1.0
            # Consumption when aNrm=0 does not depend on Share
            self.cNrmAdj_now[0] = self.EndOfPrddvdaNvrs[0, -1]
<<<<<<< HEAD
=======
            # Mark as constrained so that there is no attempt at optimization
            constrained_top[0] = True

        # Get consumption when share-constrained
        self.cNrmAdj_now[constrained_top] = self.EndOfPrddvdaNvrs[constrained_top, -1]
        self.cNrmAdj_now[constrained_bot] = self.EndOfPrddvdaNvrs[constrained_bot, 0]
        # For each value of aNrm, find the value of Share such that FOC-Share == 0.
        # This loop can probably be eliminated, but it's such a small step that it won't speed things up much.
        crossing = np.logical_and(FOC_s[:, 1:] <= 0.0, FOC_s[:, :-1] >= 0.0)
        for j in range(self.aNrmCount):
            if not (constrained_top[j] or constrained_bot[j]):
                idx = np.argwhere(crossing[j, :])[0][0]
                bot_s = self.ShareGrid[idx]
                top_s = self.ShareGrid[idx + 1]
                bot_f = FOC_s[j, idx]
                top_f = FOC_s[j, idx + 1]
                bot_c = self.EndOfPrddvdaNvrs[j, idx]
                top_c = self.EndOfPrddvdaNvrs[j, idx + 1]
                alpha = 1.0 - top_f / (top_f - bot_f)
                self.Share_now[j] = (1.0 - alpha) * bot_s + alpha * top_s
                self.cNrmAdj_now[j] = (1.0 - alpha) * bot_c + alpha * top_c
>>>>>>> 3c17c276

    def make_basic_solution(self):
        """
        Given end of period assets and end of period marginal values, construct
        the basic solution for this period.
        """

        # Calculate the endogenous mNrm gridpoints when the agent adjusts his portfolio
        self.mNrmAdj_now = self.aNrmGrid + self.cNrmAdj_now

        # Construct the consumption function when the agent can adjust
        cNrmAdj_now = np.insert(self.cNrmAdj_now, 0, 0.0)
        self.cFuncAdj_now = LinearInterp(
            np.insert(self.mNrmAdj_now, 0, 0.0), cNrmAdj_now
        )

        # Construct the marginal value (of mNrm) function when the agent can adjust
        self.vPfuncAdj_now = MargValueFuncCRRA(self.cFuncAdj_now, self.CRRA)

        # Construct the consumption function when the agent *can't* adjust the risky share, as well
        # as the marginal value of Share function
        cFuncFxd_by_Share = []
        dvdsFuncFxd_by_Share = []
        for j in range(self.ShareCount):
            cNrmFxd_temp = self.EndOfPrddvdaNvrs[:, j]
            mNrmFxd_temp = self.aNrmGrid + cNrmFxd_temp
            cFuncFxd_by_Share.append(
                LinearInterp(
                    np.insert(mNrmFxd_temp, 0, 0.0), np.insert(cNrmFxd_temp, 0, 0.0)
                )
            )
            dvdsFuncFxd_by_Share.append(
                LinearInterp(
                    np.insert(mNrmFxd_temp, 0, 0.0),
                    np.insert(self.EndOfPrddvds[:, j], 0, self.EndOfPrddvds[0, j]),
                )
            )
        self.cFuncFxd_now = LinearInterpOnInterp1D(cFuncFxd_by_Share, self.ShareGrid)
        self.dvdsFuncFxd_now = LinearInterpOnInterp1D(
            dvdsFuncFxd_by_Share, self.ShareGrid
        )

        # The share function when the agent can't adjust his portfolio is trivial
        self.ShareFuncFxd_now = IdentityFunction(i_dim=1, n_dims=2)

        # Construct the marginal value of mNrm function when the agent can't adjust his share
        self.dvdmFuncFxd_now = MargValueFuncCRRA(self.cFuncFxd_now, self.CRRA)

    def make_ShareFuncAdj(self):
        """
        Construct the risky share function when the agent can adjust
        """

        if self.zero_bound:
            Share_lower_bound = self.ShareLimit
        else:
            Share_lower_bound = 1.0
        Share_now = np.insert(self.Share_now, 0, Share_lower_bound)
        self.ShareFuncAdj_now = LinearInterp(
            np.insert(self.mNrmAdj_now, 0, 0.0),
            Share_now,
            intercept_limit=self.ShareLimit,
            slope_limit=0.0,
        )

    def add_save_points(self):
        # This is a point at which (a,c,share) have consistent length. Take the
        # snapshot for storing the grid and values in the solution.
        self.save_points = {
            "a": deepcopy(self.aNrmGrid),
            "eop_dvda_adj": self.uP(self.cNrmAdj_now),
            "share_adj": deepcopy(self.Share_now),
            "share_grid": deepcopy(self.ShareGrid),
            "eop_dvda_fxd": self.uP(self.EndOfPrddvda),
        }

    def add_vFunc(self):
        """
        Creates the value function for this period and adds it to the solution.
        """

        self.make_EndOfPrdvFunc()
        self.make_vFunc()

    def make_EndOfPrdvFunc(self):
        """
        Construct the end-of-period value function for this period, storing it
        as an attribute of self for use by other methods.
        """

        def v_intermed_dist(shocks, b_nrm, Share_next):
            mNrm_next = self.m_nrm_next(shocks, b_nrm)

            vAdj_next = self.vFuncAdj_next(mNrm_next)
            if self.AdjustPrb < 1.0:
                vFxd_next = self.vFuncFxd_next(mNrm_next, Share_next)
                # Combine by adjustment probability
                v_next = self.AdjustPrb * vAdj_next + (1.0 - self.AdjustPrb) * vFxd_next
            else:  # Don't bother evaluating if there's no chance that portfolio share is fixed
                v_next = vAdj_next

            return (shocks[0] * self.PermGroFac) ** (1.0 - self.CRRA) * v_next

        # Calculate intermediate value by taking expectations over income shocks
        v_intermed = calc_expectation(
            self.IncShkDstn, v_intermed_dist, self.bNrmNext, self.ShareNext
        )
        # calc_expectation returns one additional "empty" dimension, remove it
        # this line can be deleted when calc_expectation is fixed
        v_intermed = v_intermed[:, :, 0]
        vNvrs_intermed = self.uinv(v_intermed)
        vNvrsFunc_intermed = BilinearInterp(
            vNvrs_intermed, self.bNrmGrid, self.ShareGrid
        )
        vFunc_intermed = ValueFuncCRRA(vNvrsFunc_intermed, self.CRRA)

        def EndOfPrdv_dist(shock, a_nrm, Share_next):

            # Calculate future realizations of bank balances bNrm
            Rxs = shock - self.Rfree
            Rport = self.Rfree + Share_next * Rxs
            b_nrm_next = Rport * a_nrm

            return vFunc_intermed(b_nrm_next, Share_next)

        # Calculate end-of-period value by taking expectations
        self.EndOfPrdv = (
            self.DiscFac
            * self.LivPrb
            * calc_expectation(
                self.RiskyDstn, EndOfPrdv_dist, self.aNrm_tiled, self.ShareNext
            )
        )
        # calc_expectation returns one additional "empty" dimension, remove it
        # this line can be deleted when calc_expectation is fixed
        self.EndOfPrdv = self.EndOfPrdv[:, :, 0]
        self.EndOfPrdvNvrs = self.uinv(self.EndOfPrdv)

    def make_vFunc(self):
        """
        Creates the value functions for this period, defined over market
        resources m when agent can adjust his portfolio, and over market
        resources and fixed share when agent can not adjust his portfolio.
        self must have the attribute EndOfPrdvFunc in order to execute.
        """

        # First, make an end-of-period value function over aNrm and Share
        EndOfPrdvNvrsFunc = BilinearInterp(
            self.EndOfPrdvNvrs, self.aNrmGrid, self.ShareGrid
        )
        EndOfPrdvFunc = ValueFuncCRRA(EndOfPrdvNvrsFunc, self.CRRA)

        # Construct the value function when the agent can adjust his portfolio
        mNrm_temp = self.aXtraGrid  # Just use aXtraGrid as our grid of mNrm values
        cNrm_temp = self.cFuncAdj_now(mNrm_temp)
        aNrm_temp = mNrm_temp - cNrm_temp
        Share_temp = self.ShareFuncAdj_now(mNrm_temp)
        v_temp = self.u(cNrm_temp) + EndOfPrdvFunc(aNrm_temp, Share_temp)
        vNvrs_temp = self.uinv(v_temp)
        vNvrsP_temp = self.uP(cNrm_temp) * self.uinvP(v_temp)
        vNvrsFuncAdj = CubicInterp(
            np.insert(mNrm_temp, 0, 0.0),  # x_list
            np.insert(vNvrs_temp, 0, 0.0),  # f_list
            np.insert(vNvrsP_temp, 0, vNvrsP_temp[0]),  # dfdx_list
        )
        # Re-curve the pseudo-inverse value function
        self.vFuncAdj_now = ValueFuncCRRA(vNvrsFuncAdj, self.CRRA)

        # Construct the value function when the agent *can't* adjust his portfolio
        mNrm_temp, Share_temp = np.meshgrid(self.aXtraGrid, self.ShareGrid)
        cNrm_temp = self.cFuncFxd_now(mNrm_temp, Share_temp)
        aNrm_temp = mNrm_temp - cNrm_temp
        v_temp = self.u(cNrm_temp) + EndOfPrdvFunc(aNrm_temp, Share_temp)
        vNvrs_temp = self.uinv(v_temp)
        vNvrsP_temp = self.uP(cNrm_temp) * self.uinvP(v_temp)
        vNvrsFuncFxd_by_Share = []
        for j in range(self.ShareCount):
            vNvrsFuncFxd_by_Share.append(
                CubicInterp(
                    np.insert(mNrm_temp[:, 0], 0, 0.0),  # x_list
                    np.insert(vNvrs_temp[:, j], 0, 0.0),  # f_list
                    np.insert(vNvrsP_temp[:, j], 0, vNvrsP_temp[j, 0]),  # dfdx_list
                )
            )
        vNvrsFuncFxd = LinearInterpOnInterp1D(vNvrsFuncFxd_by_Share, self.ShareGrid)
        self.vFuncFxd_now = ValueFuncCRRA(vNvrsFuncFxd, self.CRRA)

    def make_porfolio_solution(self):

        self.solution = PortfolioSolution(
            cFuncAdj=self.cFuncAdj_now,
            ShareFuncAdj=self.ShareFuncAdj_now,
            vPfuncAdj=self.vPfuncAdj_now,
            vFuncAdj=self.vFuncAdj_now,
            cFuncFxd=self.cFuncFxd_now,
            ShareFuncFxd=self.ShareFuncFxd_now,
            dvdmFuncFxd=self.dvdmFuncFxd_now,
            dvdsFuncFxd=self.dvdsFuncFxd_now,
            vFuncFxd=self.vFuncFxd_now,
            aGrid=self.save_points["a"],
            Share_adj=self.save_points["share_adj"],
            EndOfPrddvda_adj=self.save_points["eop_dvda_adj"],
            ShareGrid=self.save_points["share_grid"],
            EndOfPrddvda_fxd=self.save_points["eop_dvda_fxd"],
            AdjPrb=self.AdjustPrb,
        )

    def solve(self):
        """
        Solve the one period problem for a portfolio-choice consumer.

        Returns
        -------
        solution_now : PortfolioSolution
        The solution to the single period consumption-saving with portfolio choice
        problem.  Includes two consumption and risky share functions: one for when
        the agent can adjust his portfolio share (Adj) and when he can't (Fxd).
        """

        # Make arrays of end-of-period assets and end-of-period marginal values
        self.prepare_to_calc_EndOfPrdvP()
        self.calc_EndOfPrdvP()

        # Construct a basic solution for this period
        self.optimize_share()
        self.make_basic_solution()
        self.make_ShareFuncAdj()

        self.add_save_points()

        # Add the value function if requested
        if self.vFuncBool:
            self.add_vFunc()
        else:  # If vFuncBool is False, fill in dummy values
            self.vFuncAdj_now = NullFunc()
            self.vFuncFxd_now = NullFunc()

        self.make_porfolio_solution()

        return self.solution


class ConsPortfolioDiscreteSolver(ConsPortfolioSolver):
    """
    Define an object-oriented one period solver.
    Solve the one period problem for a portfolio-choice consumer.
    This solver is used when the income and risky return shocks
    are independent and the allowed optimal share is discrete
    over a finite set of points in ShareGrid.
    """

    def optimize_share(self):
        """
        Optimization of Share on the discrete set ShareGrid
        """

        opt_idx = np.argmax(self.EndOfPrdv, axis=1)
        # Best portfolio share is one with highest value
        self.Share_now = self.ShareGrid[opt_idx]
        # Take cNrm at that index as well
        self.cNrmAdj_now = self.EndOfPrddvdaNvrs[np.arange(self.aNrmCount), opt_idx]
        if not self.zero_bound:
            # aNrm=0, so there's no way to "optimize" the portfolio
            self.Share_now[0] = 1.0
            # Consumption when aNrm=0 does not depend on Share
            self.cNrmAdj_now[0] = self.EndOfPrddvdaNvrs[0, -1]

    def make_ShareFuncAdj(self):
        """
        Construct the risky share function when the agent can adjust
        """

        mNrmAdj_mid = (self.mNrmAdj_now[1:] + self.mNrmAdj_now[:-1]) / 2
        mNrmAdj_plus = mNrmAdj_mid * (1.0 + 1e-12)
        mNrmAdj_comb = (np.transpose(np.vstack((mNrmAdj_mid, mNrmAdj_plus)))).flatten()
        mNrmAdj_comb = np.append(np.insert(mNrmAdj_comb, 0, 0.0), self.mNrmAdj_now[-1])
        Share_comb = (
            np.transpose(np.vstack((self.Share_now, self.Share_now)))
        ).flatten()
        self.ShareFuncAdj_now = LinearInterp(mNrmAdj_comb, Share_comb)

    def solve(self):
        """
        Solve the one period problem for a portfolio-choice consumer.

        Returns
        -------
        solution_now : PortfolioSolution
        The solution to the single period consumption-saving with portfolio choice
        problem.  Includes two consumption and risky share functions: one for when
        the agent can adjust his portfolio share (Adj) and when he can't (Fxd).
        """

        # Make arrays of end-of-period assets and end-of-period marginal value
        self.prepare_to_calc_EndOfPrdvP()
        self.calc_EndOfPrdvP()

        # Construct a basic solution for this period
        self.make_EndOfPrdvFunc()
        self.optimize_share()
        self.make_basic_solution()
        self.make_ShareFuncAdj()

        self.add_save_points()

        self.make_vFunc()

        self.make_porfolio_solution()

        return self.solution


class ConsPortfolioJointDistSolver(ConsPortfolioDiscreteSolver, ConsPortfolioSolver):
    """
    Define an object-oriented one period solver.
    Solve the one period problem for a portfolio-choice consumer.
    This solver is used when the income and risky return shocks
    are not independent. The optimal share can be continuous or
    discrete.
    """

    def set_and_update_values(self):
        """
        Unpacks some of the inputs (and calculates simple objects based on them),
        storing the results in self for use by other methods.
        """

        # Unpack next period's solution
        self.vPfuncAdj_next = self.solution_next.vPfuncAdj
        self.dvdmFuncFxd_next = self.solution_next.dvdmFuncFxd
        self.dvdsFuncFxd_next = self.solution_next.dvdsFuncFxd
        self.vFuncAdj_next = self.solution_next.vFuncAdj
        self.vFuncFxd_next = self.solution_next.vFuncFxd

        # If the distributions are NOT independent...
        # Unpack the shock distribution
        self.TranShks_next = self.ShockDstn.X[1]
        # Flag for whether the natural borrowing constraint is zero
        self.zero_bound = np.min(self.TranShks_next) == 0.0

    def prepare_to_calc_EndOfPrdvP(self):
        """
        Prepare to calculate end-of-period marginal values by creating an array
        of market resources that the agent could have next period, considering
        the grid of end-of-period assets and the distribution of shocks he might
        experience next period.
        """

        # Make tiled arrays to calculate future realizations of mNrm and Share; dimension order: mNrm, Share, shock
        if self.zero_bound:
            self.aNrmGrid = self.aXtraGrid
        else:
            # Add an asset point at exactly zero
            self.aNrmGrid = np.insert(self.aXtraGrid, 0, 0.0)

        self.aNrmCount = self.aNrmGrid.size
        self.ShareCount = self.ShareGrid.size

        self.aNrm_tiled, self.Share_tiled = np.meshgrid(
            self.aNrmGrid, self.ShareGrid, indexing="ij"
        )

    def r_port(self, shocks, share):
        """
        Calculate future realizations of market resources
        """

        return (1.0 - share) * self.Rfree + share * shocks[2]

    def m_nrm_next(self, shocks, a_nrm, r_port):
        """
        Calculate future realizations of market resources
        """

        return r_port * a_nrm / (shocks[0] * self.PermGroFac) + shocks[1]

    def calc_EndOfPrdvP(self):
        """
        Calculate end-of-period marginal value of assets and shares at each point
        in aNrm and ShareGrid. Does so by taking expectation of next period marginal
        values across income and risky return shocks.
        """

        def dvdm(m_nrm_next, shares):
            """
            Evaluate realizations of marginal value of market resources next period
            """

            dvdmAdj_next = self.vPfuncAdj_next(m_nrm_next)
            if self.AdjustPrb < 1.0:
                dvdmFxd_next = self.dvdmFuncFxd_next(m_nrm_next, shares)
                # Combine by adjustment probability
                dvdm_next = (
                    self.AdjustPrb * dvdmAdj_next
                    + (1.0 - self.AdjustPrb) * dvdmFxd_next
                )
            else:  # Don't bother evaluating if there's no chance that portfolio share is fixed
                dvdm_next = dvdmAdj_next

            return dvdm_next

        def dvds(m_nrm_next, shares):
            """
            Evaluate realizations of marginal value of risky share next period
            """

            # No marginal value of Share if it's a free choice!
            dvdsAdj_next = np.zeros_like(m_nrm_next)
            if self.AdjustPrb < 1.0:
                dvdsFxd_next = self.dvdsFuncFxd_next(m_nrm_next, shares)
                # Combine by adjustment probability
                dvds_next = (
                    self.AdjustPrb * dvdsAdj_next
                    + (1.0 - self.AdjustPrb) * dvdsFxd_next
                )
            else:  # Don't bother evaluating if there's no chance that portfolio share is fixed
                dvds_next = dvdsAdj_next

            return dvds_next

        def EndOfPrddvda_dists(shocks, a_nrm, shares):
            r_port = self.r_port(shocks, shares)
            m_nrm_next = self.m_nrm_next(shocks, a_nrm, r_port)

            return (
                r_port * self.uP(shocks[0] * self.PermGroFac) * dvdm(m_nrm_next, shares)
            )

        def EndOfPrddvds_dist(shocks, a_nrm, shares):
            Rxs = shocks[2] - self.Rfree
            r_port = self.r_port(shocks, shares)
            m_nrm_next = self.m_nrm_next(shocks, a_nrm, r_port)

            return Rxs * a_nrm * self.uP(shocks[0] * self.PermGroFac) * dvdm(
                m_nrm_next, shares
            ) + (shocks[0] * self.PermGroFac) ** (1.0 - self.CRRA) * dvds(
                m_nrm_next, shares
            )

        # Calculate end-of-period marginal value of assets by taking expectations
        self.EndOfPrddvda = (
            self.DiscFac
            * self.LivPrb
            * calc_expectation(
                self.ShockDstn, EndOfPrddvda_dists, self.aNrm_tiled, self.Share_tiled
            )
        )
        self.EndOfPrddvda = self.EndOfPrddvda[:, :, 0]
        self.EndOfPrddvdaNvrs = self.uPinv(self.EndOfPrddvda)

        # Calculate end-of-period marginal value of risky portfolio share by taking expectations
        self.EndOfPrddvds = (
            self.DiscFac
            * self.LivPrb
            * calc_expectation(
                self.ShockDstn, EndOfPrddvds_dist, self.aNrm_tiled, self.Share_tiled
            )
        )
        self.EndOfPrddvds = self.EndOfPrddvds[:, :, 0]

    def make_EndOfPrdvFunc(self):
        """
        Construct the end-of-period value function for this period, storing it
        as an attribute of self for use by other methods.
        """

        def v_dist(shocks, a_nrm, shares):
            r_port = self.r_port(shocks, shares)
            m_nrm_next = self.m_nrm_next(shocks, a_nrm, r_port)

            vAdj_next = self.vFuncAdj_next(m_nrm_next)
            if self.AdjustPrb < 1.0:
                vFxd_next = self.vFuncFxd_next(m_nrm_next, shares)
                v_next = self.AdjustPrb * vAdj_next + (1.0 - self.AdjustPrb) * vFxd_next
            else:  # Don't bother evaluating if there's no chance that portfolio share is fixed
                v_next = vAdj_next

            return (shocks[0] * self.PermGroFac) ** (1.0 - self.CRRA) * v_next

        self.EndOfPrdv = (
            self.DiscFac
            * self.LivPrb
            * calc_expectation(
                self.ShockDstn, v_dist, self.aNrm_tiled, self.Share_tiled
            )
        )
        self.EndOfPrdv = self.EndOfPrdv[:, :, 0]
        self.EndOfPrdvNvrs = self.uinv(self.EndOfPrdv)

    def solve(self):
        """
        Solve the one period problem for a portfolio-choice consumer.

        Returns
        -------
        solution_now : PortfolioSolution
        The solution to the single period consumption-saving with portfolio choice
        problem.  Includes two consumption and risky share functions: one for when
        the agent can adjust his portfolio share (Adj) and when he can't (Fxd).
        """

        # Make arrays of end-of-period assets and end-of-period marginal value
        self.prepare_to_calc_EndOfPrdvP()
        self.calc_EndOfPrdvP()

        if self.DiscreteShareBool:
            self.make_EndOfPrdvFunc()
            ConsPortfolioDiscreteSolver.optimize_share(self)

            # Construct a basic solution for this period
            self.make_basic_solution()
            ConsPortfolioDiscreteSolver.make_ShareFuncAdj(self)
            self.make_vFunc()
        else:
            # Construct a basic solution for this period
            ConsPortfolioSolver.optimize_share(self)
            self.make_basic_solution()
            ConsPortfolioSolver.make_ShareFuncAdj(self)

            # Add the value function if requested
            if self.vFuncBool:
                self.add_vFunc()
            else:  # If vFuncBool is False, fill in dummy values
                self.vFuncAdj_now = NullFunc()
                self.vFuncFxd_now = NullFunc()

        self.add_save_points()

        self.make_porfolio_solution()

        return self.solution


class ConsSequentialPortfolioSolver(ConsPortfolioSolver):
    def add_SequentialShareFuncAdj(self, solution):
        """
        Construct the risky share function as a function of savings when the agent can adjust.
        """

        if self.zero_bound:
            Share_lower_bound = self.ShareLimit
            aNrm_temp = np.insert(self.aNrmGrid, 0, 0.0)
            Share_now = np.insert(self.Share_now, 0, Share_lower_bound)
        else:
            aNrm_temp = self.aNrmGrid  # already includes 0.0
            Share_now = self.Share_now

        self.SequentialShareFuncAdj_now = LinearInterp(
            aNrm_temp,
            Share_now,
            intercept_limit=self.ShareLimit,
            slope_limit=0.0,
        )

        solution.SequentialShareFuncAdj = self.SequentialShareFuncAdj_now

        return solution

    def solve(self):
        solution = ConsPortfolioSolver.solve(self)

        solution = self.add_SequentialShareFuncAdj(solution)

        return solution


# Make a dictionary to specify a portfolio choice consumer type
init_portfolio = init_idiosyncratic_shocks.copy()
init_portfolio["RiskyAvg"] = 1.08  # Average return of the risky asset
init_portfolio["RiskyStd"] = 0.20  # Standard deviation of (log) risky returns
# Number of integration nodes to use in approximation of risky returns
init_portfolio["RiskyCount"] = 5
# Number of discrete points in the risky share approximation
init_portfolio["ShareCount"] = 25
# Probability that the agent can adjust their risky portfolio share each period
init_portfolio["AdjustPrb"] = 1.0
# Flag for whether to optimize risky share on a discrete grid only
init_portfolio["DiscreteShareBool"] = False

# Adjust some of the existing parameters in the dictionary
init_portfolio["aXtraMax"] = 100  # Make the grid of assets go much higher...
init_portfolio["aXtraCount"] = 200  # ...and include many more gridpoints...
init_portfolio["aXtraNestFac"] = 1  # ...which aren't so clustered at the bottom
init_portfolio["BoroCnstArt"] = 0.0  # Artificial borrowing constraint must be turned on
init_portfolio["CRRA"] = 5.0  # Results are more interesting with higher risk aversion
init_portfolio["DiscFac"] = 0.90  # And also lower patience<|MERGE_RESOLUTION|>--- conflicted
+++ resolved
@@ -736,7 +736,7 @@
         # For each value of aNrm, find the value of Share such that FOC-Share == 0.
         crossing = np.logical_and(FOC_s[:, 1:] <= 0.0, FOC_s[:, :-1] >= 0.0)
         share_idx = np.argmax(crossing, axis=1)
-        a_idx = np.arange(self.aNrm_N)
+        a_idx = np.arange(self.aNrmCount)
         bot_s = self.ShareGrid[share_idx]
         top_s = self.ShareGrid[share_idx + 1]
         bot_f = FOC_s[a_idx, share_idx]
@@ -767,30 +767,6 @@
             self.Share_now[0] = 1.0
             # Consumption when aNrm=0 does not depend on Share
             self.cNrmAdj_now[0] = self.EndOfPrddvdaNvrs[0, -1]
-<<<<<<< HEAD
-=======
-            # Mark as constrained so that there is no attempt at optimization
-            constrained_top[0] = True
-
-        # Get consumption when share-constrained
-        self.cNrmAdj_now[constrained_top] = self.EndOfPrddvdaNvrs[constrained_top, -1]
-        self.cNrmAdj_now[constrained_bot] = self.EndOfPrddvdaNvrs[constrained_bot, 0]
-        # For each value of aNrm, find the value of Share such that FOC-Share == 0.
-        # This loop can probably be eliminated, but it's such a small step that it won't speed things up much.
-        crossing = np.logical_and(FOC_s[:, 1:] <= 0.0, FOC_s[:, :-1] >= 0.0)
-        for j in range(self.aNrmCount):
-            if not (constrained_top[j] or constrained_bot[j]):
-                idx = np.argwhere(crossing[j, :])[0][0]
-                bot_s = self.ShareGrid[idx]
-                top_s = self.ShareGrid[idx + 1]
-                bot_f = FOC_s[j, idx]
-                top_f = FOC_s[j, idx + 1]
-                bot_c = self.EndOfPrddvdaNvrs[j, idx]
-                top_c = self.EndOfPrddvdaNvrs[j, idx + 1]
-                alpha = 1.0 - top_f / (top_f - bot_f)
-                self.Share_now[j] = (1.0 - alpha) * bot_s + alpha * top_s
-                self.cNrmAdj_now[j] = (1.0 - alpha) * bot_c + alpha * top_c
->>>>>>> 3c17c276
 
     def make_basic_solution(self):
         """
