--- conflicted
+++ resolved
@@ -1714,28 +1714,24 @@
         self.state_now["aNrm"][which_agents] = Lognormal(
             mu=self.aNrmInitMean,
             sigma=self.aNrmInitStd,
-            seed=self.RNG.randint(0, 2 ** 31 - 1),
+            seed=self.RNG.randint(0, 2**31 - 1),
         ).draw(N)
         # why is a now variable set here? Because it's an aggregate.
         pLvlInitMeanNow = self.pLvlInitMean + np.log(
             self.state_now["PlvlAgg"]
         )  # Account for newer cohorts having higher permanent income
         self.state_now["pLvl"][which_agents] = Lognormal(
-            pLvlInitMeanNow, self.pLvlInitStd, seed=self.RNG.randint(0, 2 ** 31 - 1)
+            pLvlInitMeanNow, self.pLvlInitStd, seed=self.RNG.randint(0, 2**31 - 1)
         ).draw(N)
-<<<<<<< HEAD
-        # How many periods since each agent was born
-        self.t_age[which_agents] = 0
+        self.t_age[which_agents] = 0  # How many periods since each agent was born
+
+        if not hasattr(
+            self, "PerfMITShk"
+        ):  # If PerfMITShk not specified, let it be False
+            self.PerfMITShk = False
         if (
             self.PerfMITShk == False
         ):  # If True, Newborns inherit t_cycle of agent they replaced (i.e. t_cycles are not reset).
-=======
-        self.t_age[which_agents] = 0  # How many periods since each agent was born
-        
-        if not hasattr(self, "PerfMITShk"): # If PerfMITShk not specified, let it be False
-            self.PerfMITShk = False
-        if self.PerfMITShk == False:  # If True, Newborns inherit t_cycle of agent they replaced (i.e. t_cycles are not reset). 
->>>>>>> ef8d8fd6
             self.t_cycle[
                 which_agents
             ] = 0  # Which period of the cycle each agent is currently in
@@ -1768,7 +1764,7 @@
         # they die.
         # See: https://github.com/econ-ark/HARK/pull/981
 
-        DeathShks = Uniform(seed=self.RNG.randint(0, 2 ** 31 - 1)).draw(
+        DeathShks = Uniform(seed=self.RNG.randint(0, 2**31 - 1)).draw(
             N=self.AgentCount
         )
         which_agents = DeathShks < DiePrb
