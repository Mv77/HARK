--- conflicted
+++ resolved
@@ -2642,10 +2642,16 @@
                 TranShkDstn.append([ShkPrbsRet,TranShkValsRet])
             else:
                 # We are in the "working life" periods.
-                TranShkDstn_t    = approxMeanOneLognormal(N=TranShkCount, sigma=TranShkStd[t], tail_N=0)
+                TranShkDstn_t    = MeanOneLogNormal(
+                    sigma=TranShkStd[t] 
+                ).approx(TranShkCount, tail_N=0)
                 if UnempPrb > 0:
                     TranShkDstn_t = addDiscreteOutcomeConstantMean(TranShkDstn_t, p=UnempPrb, x=IncUnemp)
-                PermShkDstn_t    = approxMeanOneLognormal(N=PermShkCount, sigma=PermShkStd[t], tail_N=0)
+                PermShkDstn_t    = MeanOneLogNormal(
+                    sigma=PermShkStd[t]
+                ).approx(PermShkCount, tail_N=0)
+                ### REPLACE
+                ###REPLACE
                 IncomeDstn.append(combineIndepDstns(PermShkDstn_t,TranShkDstn_t)) # mix the independent distributions
                 PermShkDstn.append(PermShkDstn_t)
                 TranShkDstn.append(TranShkDstn_t)
@@ -2816,125 +2822,6 @@
         None
         '''
         raise NotImplementedError()
-
-<<<<<<< HEAD
-=======
-# ==================================================================================
-# = Functions for generating discrete income processes and simulated income shocks =
-# ==================================================================================
-
-def constructLognormalIncomeProcessUnemployment(parameters):
-    '''
-    Generates a list of discrete approximations to the income process for each
-    life period, from end of life to beginning of life.  Permanent shocks are mean
-    one lognormally distributed with standard deviation PermShkStd[t] during the
-    working life, and degenerate at 1 in the retirement period.  Transitory shocks
-    are mean one lognormally distributed with a point mass at IncUnemp with
-    probability UnempPrb while working; they are mean one with a point mass at
-    IncUnempRet with probability UnempPrbRet.  Retirement occurs
-    after t=T_retire periods of working.
-
-    Note 1: All time in this function runs forward, from t=0 to t=T
-
-    Note 2: All parameters are passed as attributes of the input parameters.
-
-    Parameters (passed as attributes of the input parameters)
-    ----------
-    PermShkStd : [float]
-        List of standard deviations in log permanent income uncertainty during
-        the agent's life.
-    PermShkCount : int
-        The number of approximation points to be used in the discrete approxima-
-        tion to the permanent income shock distribution.
-    TranShkStd : [float]
-        List of standard deviations in log transitory income uncertainty during
-        the agent's life.
-    TranShkCount : int
-        The number of approximation points to be used in the discrete approxima-
-        tion to the permanent income shock distribution.
-    UnempPrb : float
-        The probability of becoming unemployed during the working period.
-    UnempPrbRet : float
-        The probability of not receiving typical retirement income when retired.
-    T_retire : int
-        The index value for the final working period in the agent's life.
-        If T_retire <= 0 then there is no retirement.
-    IncUnemp : float
-        Transitory income received when unemployed.
-    IncUnempRet : float
-        Transitory income received while "unemployed" when retired.
-    T_cycle :  int
-        Total number of non-terminal periods in the consumer's sequence of periods.
-
-    Returns
-    -------
-    IncomeDstn :  [[np.array]]
-        A list with T_cycle elements, each of which is a list of three arrays
-        representing a discrete approximation to the income process in a period.
-        Order: probabilities, permanent shocks, transitory shocks.
-    PermShkDstn : [[np.array]]
-        A list with T_cycle elements, each of which is a list of two arrays
-        representing a discrete approximation to the permanent income shocks.
-    TranShkDstn : [[np.array]]
-        A list with T_cycle elements, each of which is a list of two arrays
-        representing a discrete approximation to the transitory income shocks.
-    '''
-    # Unpack the parameters from the input
-    PermShkStd    = parameters.PermShkStd
-    PermShkCount  = parameters.PermShkCount
-    TranShkStd    = parameters.TranShkStd
-    TranShkCount  = parameters.TranShkCount
-    T_cycle       = parameters.T_cycle
-    T_retire      = parameters.T_retire
-    UnempPrb      = parameters.UnempPrb
-    IncUnemp      = parameters.IncUnemp
-    UnempPrbRet   = parameters.UnempPrbRet
-    IncUnempRet   = parameters.IncUnempRet
-
-    IncomeDstn    = [] # Discrete approximations to income process in each period
-    PermShkDstn   = [] # Discrete approximations to permanent income shocks
-    TranShkDstn   = [] # Discrete approximations to transitory income shocks
-
-    # Fill out a simple discrete RV for retirement, with value 1.0 (mean of shocks)
-    # in normal times; value 0.0 in "unemployment" times with small prob.
-    if T_retire > 0:
-        if UnempPrbRet > 0:
-            PermShkValsRet  = np.array([1.0, 1.0])    # Permanent income is deterministic in retirement (2 states for temp income shocks)
-            TranShkValsRet  = np.array([IncUnempRet,
-                                        (1.0-UnempPrbRet*IncUnempRet)/(1.0-UnempPrbRet)])
-            ShkPrbsRet      = np.array([UnempPrbRet, 1.0-UnempPrbRet])
-        else:
-            PermShkValsRet  = np.array([1.0])
-            TranShkValsRet  = np.array([1.0])
-            ShkPrbsRet      = np.array([1.0])
-        IncomeDstnRet = DiscreteDistribution(ShkPrbsRet,
-                                             [PermShkValsRet,
-                                              TranShkValsRet])
-
-    # Loop to fill in the list of IncomeDstn random variables.
-    for t in range(T_cycle): # Iterate over all periods, counting forward
-
-        if T_retire > 0 and t >= T_retire:
-            # Then we are in the "retirement period" and add a retirement income object.
-            IncomeDstn.append(deepcopy(IncomeDstnRet))
-            PermShkDstn.append([np.array([1.0]),np.array([1.0])])
-            TranShkDstn.append([ShkPrbsRet,TranShkValsRet])
-        else:
-            # We are in the "working life" periods.
-            TranShkDstn_t    = MeanOneLogNormal(
-                sigma=TranShkStd[t] 
-            ).approx(TranShkCount, tail_N=0)
-            if UnempPrb > 0:
-                TranShkDstn_t = addDiscreteOutcomeConstantMean(TranShkDstn_t, p=UnempPrb, x=IncUnemp)
-            PermShkDstn_t    = MeanOneLogNormal(
-                sigma=PermShkStd[t]
-            ).approx(PermShkCount, tail_N=0)
-            IncomeDstn.append(combineIndepDstns(PermShkDstn_t,TranShkDstn_t)) # mix the independent distributions
-            PermShkDstn.append(PermShkDstn_t)
-            TranShkDstn.append(TranShkDstn_t)
-    return IncomeDstn, PermShkDstn, TranShkDstn
->>>>>>> 0bb26c5c
-
 
 def applyFlatIncomeTax(IncomeDstn,tax_rate,T_retire,unemployed_indices=[],transitory_index=2):
     '''
