--- conflicted
+++ resolved
@@ -120,31 +120,7 @@
         None
         """
         # Set basic attributes of the problem
-<<<<<<< HEAD
-        ConsIndShockSolver.assignParameters(
-            self,
-            solution_next,
-            np.nan,
-            LivPrb,
-            DiscFac,
-            CRRA,
-            np.nan,
-            np.nan,
-            BoroCnstArt,
-            aXtraGrid,
-            vFuncBool,
-            CubicBool,
-        )
-        self.defUtilityFuncs()
-
-        # Set additional attributes specific to the Markov model
-        self.IncomeDstn_list = IncomeDstn_list
-        self.Rfree_list = Rfree_list
-        self.PermGroFac_list = PermGroFac_list
-        self.MrkvArray = MrkvArray
-        self.StateCount = MrkvArray.shape[0]
-
-=======
+
         self.assignParameters(solution_next=solution_next, IncomeDstn_list = IncomeDstn_list,
                                LivPrb=LivPrb, DiscFac=DiscFac, CRRA=CRRA,
                                BoroCnstArt=BoroCnstArt, aXtraGrid=aXtraGrid,
@@ -152,7 +128,6 @@
                                PermGroFac_list=PermGroFac_list, MrkvArray=MrkvArray, StateCount=MrkvArray.shape[0])
         self.defUtilityFuncs()
 
->>>>>>> 8ef76096
     def solve(self):
         """
         Solve the one period problem of the consumption-saving model with a Markov state.
