--- conflicted
+++ resolved
@@ -273,34 +273,12 @@
         aNrmPrev = self.aNrmNow
 
         # Calculate new states: normalized market resources and permanent income level
-<<<<<<< HEAD
-        self.pLvlNow = pLvlPrev * self.PermShkNow  # Same as in IndShockConsType
-        self.kNrmNow = aNrmPrev / self.PermShkNow
-        self.yNrmNow = self.kNrmNow ** self.CapShare * self.TranShkNow ** (
-            1.0 - self.CapShare
-        )
-        self.Rfree = (
-            1.0
-            + self.CapShare
-            * self.kNrmNow ** (self.CapShare - 1.0)
-            * self.TranShkNow ** (1.0 - self.CapShare)
-            - self.DeprFac
-        )
-        self.wRte = (
-            (1.0 - self.CapShare)
-            * self.kNrmNow ** self.CapShare
-            * self.TranShkNow ** (-self.CapShare)
-        )
-        self.mNrmNow = self.Rfree * self.kNrmNow + self.wRte * self.TranShkNow
-=======
         self.pLvlNow = pLvlPrev*self.shocks['PermShkNow'] # Same as in IndShockConsType
         self.kNrmNow = aNrmPrev/self.shocks['PermShkNow']
         self.yNrmNow = self.kNrmNow**self.CapShare*self.shocks['TranShkNow']**(1.-self.CapShare)
         self.Rfree = 1. + self.CapShare*self.kNrmNow**(self.CapShare-1.)*self.shocks['TranShkNow']**(1.-self.CapShare) - self.DeprFac
         self.wRte  = (1.-self.CapShare)*self.kNrmNow**self.CapShare*self.shocks['TranShkNow']**(-self.CapShare)
         self.mNrmNow = self.Rfree*self.kNrmNow + self.wRte*self.shocks['TranShkNow']
->>>>>>> 9bff0b1b
-
 
 class RepAgentMarkovConsumerType(RepAgentConsumerType):
     """
