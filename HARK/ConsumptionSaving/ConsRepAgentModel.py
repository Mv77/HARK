"""
This module contains models for solving representative agent macroeconomic models.
This stands in contrast to all other model modules in HARK, which (unsurprisingly)
take a heterogeneous agents approach.  In RA models, all attributes are either
time invariant or exist on a short cycle; models must be infinite horizon.
"""
from __future__ import division, print_function
from __future__ import absolute_import
from builtins import str
from builtins import range
import numpy as np
from HARK.interpolation import LinearInterp, MargValueFuncCRRA
from HARK.distribution import (MarkovProcess, Uniform)
from HARK.ConsumptionSaving.ConsIndShockModel import (
    IndShockConsumerType,
    ConsumerSolution,
    init_idiosyncratic_shocks,
)
from HARK.ConsumptionSaving.ConsMarkovModel import MarkovConsumerType

__all__ = ["RepAgentConsumerType", "RepAgentMarkovConsumerType"]


def solveConsRepAgent(
    solution_next, DiscFac, CRRA, IncShkDstn, CapShare, DeprFac, PermGroFac, aXtraGrid
):
    """
    Solve one period of the simple representative agent consumption-saving model.

    Parameters
    ----------
    solution_next : ConsumerSolution
        Solution to the next period's problem (i.e. previous iteration).
    DiscFac : float
        Intertemporal discount factor for future utility.
    CRRA : float
        Coefficient of relative risk aversion.
    IncShkDstn : [np.array]
        A list containing three arrays of floats, representing a discrete
        approximation to the income process between the period being solved
        and the one immediately following (in solution_next). Order: event
        probabilities, permanent shocks, transitory shocks.
    CapShare : float
        Capital's share of income in Cobb-Douglas production function.
    DeprFac : float
        Depreciation rate of capital.
    PermGroFac : float
        Expected permanent income growth factor at the end of this period.
    aXtraGrid : np.array
        Array of "extra" end-of-period asset values-- assets above the
        absolute minimum acceptable level.  In this model, the minimum acceptable
        level is always zero.

    Returns
    -------
    solution_now : ConsumerSolution
        Solution to this period's problem (new iteration).
    """
    # Unpack next period's solution and the income distribution
    vPfuncNext = solution_next.vPfunc
    ShkPrbsNext = IncShkDstn.pmf
    PermShkValsNext = IncShkDstn.X[0]
    TranShkValsNext = IncShkDstn.X[1]

    # Make tiled versions of end-of-period assets, shocks, and probabilities
    aNrmNow = aXtraGrid
    aNrmCount = aNrmNow.size
    ShkCount = ShkPrbsNext.size
    aNrm_tiled = np.tile(np.reshape(aNrmNow, (aNrmCount, 1)), (1, ShkCount))

    # Tile arrays of the income shocks and put them into useful shapes
    PermShkVals_tiled = np.tile(
        np.reshape(PermShkValsNext, (1, ShkCount)), (aNrmCount, 1)
    )
    TranShkVals_tiled = np.tile(
        np.reshape(TranShkValsNext, (1, ShkCount)), (aNrmCount, 1)
    )
    ShkPrbs_tiled = np.tile(np.reshape(ShkPrbsNext, (1, ShkCount)), (aNrmCount, 1))

    # Calculate next period's capital-to-permanent-labor ratio under each combination
    # of end-of-period assets and shock realization
    kNrmNext = aNrm_tiled / (PermGroFac * PermShkVals_tiled)

    # Calculate next period's market resources
    KtoLnext = kNrmNext / TranShkVals_tiled
    RfreeNext = 1.0 - DeprFac + CapShare * KtoLnext ** (CapShare - 1.0)
    wRteNext = (1.0 - CapShare) * KtoLnext ** CapShare
    mNrmNext = RfreeNext * kNrmNext + wRteNext * TranShkVals_tiled

    # Calculate end-of-period marginal value of assets for the RA
    vPnext = vPfuncNext(mNrmNext)
    EndOfPrdvP = DiscFac * np.sum(
        RfreeNext
        * (PermGroFac * PermShkVals_tiled) ** (-CRRA)
        * vPnext
        * ShkPrbs_tiled,
        axis=1,
    )

    # Invert the first order condition to get consumption, then find endogenous gridpoints
    cNrmNow = EndOfPrdvP ** (-1.0 / CRRA)
    mNrmNow = aNrmNow + cNrmNow

    # Construct the consumption function and the marginal value function
    cFuncNow = LinearInterp(np.insert(mNrmNow, 0, 0.0), np.insert(cNrmNow, 0, 0.0))
    vPfuncNow = MargValueFuncCRRA(cFuncNow, CRRA)

    # Construct and return the solution for this period
    solution_now = ConsumerSolution(cFunc=cFuncNow, vPfunc=vPfuncNow)
    return solution_now


def solveConsRepAgentMarkov(
    solution_next,
    MrkvArray,
    DiscFac,
    CRRA,
    IncShkDstn,
    CapShare,
    DeprFac,
    PermGroFac,
    aXtraGrid,
):
    """
    Solve one period of the simple representative agent consumption-saving model.
    This version supports a discrete Markov process.

    Parameters
    ----------
    solution_next : ConsumerSolution
        Solution to the next period's problem (i.e. previous iteration).
    MrkvArray : np.array
        Markov transition array between this period and next period.
    DiscFac : float
        Intertemporal discount factor for future utility.
    CRRA : float
        Coefficient of relative risk aversion.
    IncShkDstn : [[np.array]]
        A list of lists containing three arrays of floats, representing a discrete
        approximation to the income process between the period being solved
        and the one immediately following (in solution_next). Order: event
        probabilities, permanent shocks, transitory shocks.
    CapShare : float
        Capital's share of income in Cobb-Douglas production function.
    DeprFac : float
        Depreciation rate of capital.
    PermGroFac : [float]
        Expected permanent income growth factor for each state we could be in
        next period.
    aXtraGrid : np.array
        Array of "extra" end-of-period asset values-- assets above the
        absolute minimum acceptable level.  In this model, the minimum acceptable
        level is always zero.

    Returns
    -------
    solution_now : ConsumerSolution
        Solution to this period's problem (new iteration).
    """
    # Define basic objects
    StateCount = MrkvArray.shape[0]
    aNrmNow = aXtraGrid
    aNrmCount = aNrmNow.size
    EndOfPrdvP_cond = np.zeros((StateCount, aNrmCount)) + np.nan

    # Loop over *next period* states, calculating conditional EndOfPrdvP
    for j in range(StateCount):
        # Define next-period-state conditional objects
        vPfuncNext = solution_next.vPfunc[j]
        ShkPrbsNext = IncShkDstn[j].pmf
        PermShkValsNext = IncShkDstn[j].X[0]
        TranShkValsNext = IncShkDstn[j].X[1]

        # Make tiled versions of end-of-period assets, shocks, and probabilities
        ShkCount = ShkPrbsNext.size
        aNrm_tiled = np.tile(np.reshape(aNrmNow, (aNrmCount, 1)), (1, ShkCount))

        # Tile arrays of the income shocks and put them into useful shapes
        PermShkVals_tiled = np.tile(
            np.reshape(PermShkValsNext, (1, ShkCount)), (aNrmCount, 1)
        )
        TranShkVals_tiled = np.tile(
            np.reshape(TranShkValsNext, (1, ShkCount)), (aNrmCount, 1)
        )
        ShkPrbs_tiled = np.tile(np.reshape(ShkPrbsNext, (1, ShkCount)), (aNrmCount, 1))

        # Calculate next period's capital-to-permanent-labor ratio under each combination
        # of end-of-period assets and shock realization
        kNrmNext = aNrm_tiled / (PermGroFac[j] * PermShkVals_tiled)

        # Calculate next period's market resources
        KtoLnext = kNrmNext / TranShkVals_tiled
        RfreeNext = 1.0 - DeprFac + CapShare * KtoLnext ** (CapShare - 1.0)
        wRteNext = (1.0 - CapShare) * KtoLnext ** CapShare
        mNrmNext = RfreeNext * kNrmNext + wRteNext * TranShkVals_tiled

        # Calculate end-of-period marginal value of assets for the RA
        vPnext = vPfuncNext(mNrmNext)
        EndOfPrdvP_cond[j, :] = DiscFac * np.sum(
            RfreeNext
            * (PermGroFac[j] * PermShkVals_tiled) ** (-CRRA)
            * vPnext
            * ShkPrbs_tiled,
            axis=1,
        )

    # Apply the Markov transition matrix to get unconditional end-of-period marginal value
    EndOfPrdvP = np.dot(MrkvArray, EndOfPrdvP_cond)

    # Construct the consumption function and marginal value function for each discrete state
    cFuncNow_list = []
    vPfuncNow_list = []
    for i in range(StateCount):
        # Invert the first order condition to get consumption, then find endogenous gridpoints
        cNrmNow = EndOfPrdvP[i, :] ** (-1.0 / CRRA)
        mNrmNow = aNrmNow + cNrmNow

        # Construct the consumption function and the marginal value function
        cFuncNow_list.append(
            LinearInterp(np.insert(mNrmNow, 0, 0.0), np.insert(cNrmNow, 0, 0.0))
        )
        vPfuncNow_list.append(MargValueFuncCRRA(cFuncNow_list[-1], CRRA))

    # Construct and return the solution for this period
    solution_now = ConsumerSolution(cFunc=cFuncNow_list, vPfunc=vPfuncNow_list)
    return solution_now


class RepAgentConsumerType(IndShockConsumerType):
    """
    A class for representing representative agents with inelastic labor supply.

    Parameters
    ----------
    cycles : int
        Number of times the sequence of periods should be solved.

    """

    time_inv_ = IndShockConsumerType.time_inv_ + ["CapShare", "DeprFac"]

    def __init__(self, **kwds):
        params = init_rep_agent.copy()
        params.update(kwds)

        IndShockConsumerType.__init__(self, cycles=0, **params)
        self.AgentCount = 1  # Hardcoded, because this is rep agent
        self.solveOnePeriod = solveConsRepAgent
        self.delFromTimeInv("Rfree", "BoroCnstArt", "vFuncBool", "CubicBool")

    def preSolve(self):
        self.updateSolutionTerminal()

    def getStates(self):
        """
        TODO: replace with call to transition

        Calculates updated values of normalized market resources and permanent income level.
        Uses pLvlNow, aNrmNow, PermShkNow, TranShkNow.

        Parameters
        ----------
        None

        Returns
        -------
        None
        """
        pLvlPrev = self.state_prev['pLvlNow']
        aNrmPrev = self.state_prev['aNrmNow']

        # Calculate new states: normalized market resources and permanent income level
        self.pLvlNow = (
            pLvlPrev * self.shocks["PermShkNow"]
        )  # Same as in IndShockConsType
        self.kNrmNow = aNrmPrev / self.shocks["PermShkNow"]
        self.yNrmNow = self.kNrmNow ** self.CapShare * self.shocks["TranShkNow"] ** (
            1.0 - self.CapShare
        )
        self.Rfree = (
            1.0
            + self.CapShare
            * self.kNrmNow ** (self.CapShare - 1.0)
            * self.shocks["TranShkNow"] ** (1.0 - self.CapShare)
            - self.DeprFac
        )
        self.wRte = (
            (1.0 - self.CapShare)
            * self.kNrmNow ** self.CapShare
            * self.shocks["TranShkNow"] ** (-self.CapShare)
        )
        self.mNrmNow = self.Rfree * self.kNrmNow + self.wRte * self.shocks["TranShkNow"]


class RepAgentMarkovConsumerType(RepAgentConsumerType):
    """
    A class for representing representative agents with inelastic labor supply
    and a discrete MarkovState

    Parameters
    ----------
    """

    time_inv_ = RepAgentConsumerType.time_inv_ + ["MrkvArray"]

    def __init__(self, **kwds):
        params = init_markov_rep_agent.copy()
        params.update(kwds)

        RepAgentConsumerType.__init__(self, **params)
        self.solveOnePeriod = solveConsRepAgentMarkov

    def preSolve(self):
        self.updateSolutionTerminal()

    def updateSolutionTerminal(self):
        """
        Update the terminal period solution.  This method should be run when a
        new AgentType is created or when CRRA changes.

        Parameters
        ----------
        None

        Returns
        -------
        None
        """
        RepAgentConsumerType.updateSolutionTerminal(self)

        # Make replicated terminal period solution
        StateCount = self.MrkvArray.shape[0]
        self.solution_terminal.cFunc = StateCount * [self.cFunc_terminal_]
        self.solution_terminal.vPfunc = StateCount * [self.solution_terminal.vPfunc]
        self.solution_terminal.mNrmMin = StateCount * [self.solution_terminal.mNrmMin]

    def resetRNG(self):
        MarkovConsumerType.resetRNG(self)

    def getShocks(self):
        """
        Draws a new Markov state and income shocks for the representative agent.

        Parameters
        ----------
        None

        Returns
        -------
        None
        """
        self.MrkvNow = MarkovProcess(
            self.MrkvArray,
            seed=self.RNG.randint(0, 2 ** 31 - 1)
            ).draw(self.MrkvNow)

        t = self.t_cycle[0]
<<<<<<< HEAD
        i = self.MrkvNow
        IncomeDstnNow = self.IncomeDstn[t - 1][i]  # set current income distribution
=======
        i = self.MrkvNow[0]
        IncShkDstnNow = self.IncShkDstn[t - 1][i]  # set current income distribution
>>>>>>> 7a61db01
        PermGroFacNow = self.PermGroFac[t - 1][i]  # and permanent growth factor
        # Get random draws of income shocks from the discrete distribution
        EventDraw = IncShkDstnNow.draw_events(1)
        PermShkNow = (
            IncShkDstnNow.X[0][EventDraw] * PermGroFacNow
        )  # permanent "shock" includes expected growth
        TranShkNow = IncShkDstnNow.X[1][EventDraw]
        self.shocks["PermShkNow"] = np.array(PermShkNow)
        self.shocks["TranShkNow"] = np.array(TranShkNow)

    def getControls(self):
        """
        Calculates consumption for the representative agent using the consumption functions.

        Parameters
        ----------
        None

        Returns
        -------
        None
        """
        t = self.t_cycle[0]
        i = self.MrkvNow
        self.controls["cNrmNow"] = self.solution[t].cFunc[i](self.mNrmNow)


# Define the default dictionary for a representative agent type
init_rep_agent = init_idiosyncratic_shocks.copy()
init_rep_agent["DeprFac"] = 0.05
init_rep_agent["CapShare"] = 0.36
init_rep_agent["UnempPrb"] = 0.0
init_rep_agent["LivPrb"] = [1.0]

# Define the default dictionary for a markov representative agent type
init_markov_rep_agent = init_rep_agent.copy()
init_markov_rep_agent["PermGroFac"] = [[0.97, 1.03]]
init_markov_rep_agent["MrkvArray"] = np.array([[0.99, 0.01], [0.01, 0.99]])
init_markov_rep_agent["MrkvNow"] = 0<|MERGE_RESOLUTION|>--- conflicted
+++ resolved
@@ -355,13 +355,8 @@
             ).draw(self.MrkvNow)
 
         t = self.t_cycle[0]
-<<<<<<< HEAD
         i = self.MrkvNow
-        IncomeDstnNow = self.IncomeDstn[t - 1][i]  # set current income distribution
-=======
-        i = self.MrkvNow[0]
         IncShkDstnNow = self.IncShkDstn[t - 1][i]  # set current income distribution
->>>>>>> 7a61db01
         PermGroFacNow = self.PermGroFac[t - 1][i]  # and permanent growth factor
         # Get random draws of income shocks from the discrete distribution
         EventDraw = IncShkDstnNow.draw_events(1)
