import unittest

import numpy as np
from HARK.distribution import (
    Bernoulli,
    DiscreteDistribution,
<<<<<<< HEAD
    DiscreteDistributionXRA,
=======
    DiscreteDistributionLabeled,
>>>>>>> ae96a006
    IndexDistribution,
    Lognormal,
    MarkovProcess,
    MeanOneLogNormal,
    MVNormal,
    Normal,
    Uniform,
    Weibull,
    calc_expectation,
    calc_lognormal_style_pars_from_normal_pars,
    calc_normal_style_pars_from_lognormal_pars,
    combine_indep_dstns,
    distr_of_function,
    expected,
)


class DiscreteDistributionTests(unittest.TestCase):
    """
    Tests for distribution.py sampling distributions
    with default seed.
    """

    def test_draw(self):
        self.assertEqual(
            DiscreteDistribution(np.ones(1), np.zeros(1)).draw(1)[0],
            0,
        )

    def test_distr_of_function(self):

        # Function 1 -> 1
        # Approximate the lognormal expectation
        sig = 0.05
        norm = Normal(mu=-(sig**2) / 2, sigma=sig).approx(131)
        my_logn = distr_of_function(norm, func=lambda x: np.exp(x))
        exp = calc_expectation(my_logn)
        self.assertAlmostEqual(exp, 1.0)

        # Function 1 -> n
        # Mean and variance of the normal
        norm = Normal(mu=0.0, sigma=1.0).approx(5)
        moments = distr_of_function(norm, lambda x: np.array([x, x**2]))
        exp = calc_expectation(moments).flatten()
        self.assertAlmostEqual(exp[0], 0.0)
        self.assertAlmostEqual(exp[1], 1.0)

        # Function n -> 1
        # Expectation of the sum of two independent normals
        mu_a, mu_b = 1.0, 2.0
        si_a, si_b = 3.0, 4.0
        norm_a = Normal(mu=mu_a, sigma=si_a).approx(5)
        norm_b = Normal(mu=mu_b, sigma=si_b).approx(5)
        binorm = combine_indep_dstns(norm_a, norm_b)
        mysum = distr_of_function(binorm, lambda x: np.sum(x))
        exp = calc_expectation(mysum)
        self.assertAlmostEqual(exp[0], mu_a + mu_b)

        # Function n -> m
        # Mean and variance of two normals
        moments = distr_of_function(
            binorm,
            lambda x: np.array([x[0], (x[0] - mu_a) ** 2, x[1], (x[1] - mu_b) ** 2]),
        )
        exp = calc_expectation(moments)
        self.assertAlmostEqual(exp[0], mu_a)
        self.assertAlmostEqual(exp[1], si_a**2)
        self.assertAlmostEqual(exp[2], mu_b)
        self.assertAlmostEqual(exp[3], si_b**2)

    def test_calc_expectation(self):
        dd_0_1_20 = Normal().approx(20)
        dd_1_1_40 = Normal(mu=1).approx(40)
        dd_10_10_100 = Normal(mu=10, sigma=10).approx(100)

        ce1 = calc_expectation(dd_0_1_20)
        ce2 = calc_expectation(dd_1_1_40)
        ce3 = calc_expectation(dd_10_10_100)

        self.assertAlmostEqual(ce1[0], 0.0)
        self.assertAlmostEqual(ce2[0], 1.0)
        self.assertAlmostEqual(ce3[0], 10.0)

        ce4 = calc_expectation(dd_0_1_20, lambda x: 2**x)

        self.assertAlmostEqual(ce4[0], 1.27153712)

        ce5 = calc_expectation(dd_1_1_40, lambda x: 2 * x)

        self.assertAlmostEqual(ce5[0], 2.0)

        ce6 = calc_expectation(dd_10_10_100, lambda x, y: 2 * x + y, 20)

        self.assertAlmostEqual(ce6[0], 40.0)

        ce7 = calc_expectation(
            dd_0_1_20, lambda x, y: x + y, np.hstack(np.array([0, 1, 2, 3, 4, 5]))
        )

        self.assertAlmostEqual(ce7.flat[3], 3.0)

        PermShkDstn = MeanOneLogNormal().approx(200)
        TranShkDstn = MeanOneLogNormal().approx(200)
        IncShkDstn = combine_indep_dstns(PermShkDstn, TranShkDstn)

        ce8 = calc_expectation(IncShkDstn, lambda atoms: atoms[0] + atoms[1])

        self.assertAlmostEqual(ce8, 2.0)

        ce9 = calc_expectation(
            IncShkDstn,
            lambda atoms, a, r: r / atoms[0] * a + atoms[1],
            np.array([0, 1, 2, 3, 4, 5]),  # an aNrmNow grid?
            1.05,  # an interest rate?
        )

        self.assertAlmostEqual(ce9[3], 9.518015322143837)

    def test_self_expected_value(self):
        dd_0_1_20 = Normal().approx(20)
        dd_1_1_40 = Normal(mu=1).approx(40)
        dd_10_10_100 = Normal(mu=10, sigma=10).approx(100)

        ce1 = expected(dist=dd_0_1_20)
        ce2 = expected(dist=dd_1_1_40)
        ce3 = expected(dist=dd_10_10_100)

        self.assertAlmostEqual(ce1[0], 0.0)
        self.assertAlmostEqual(ce2[0], 1.0)
        self.assertAlmostEqual(ce3[0], 10.0)

        ce4 = expected(lambda x: 2**x, dd_0_1_20)

        self.assertAlmostEqual(ce4[0], 1.27153712)

        ce5 = expected(func=lambda x: 2 * x, dist=dd_1_1_40)

        self.assertAlmostEqual(ce5[0], 2.0)

        ce6 = expected(lambda x, y: 2 * x + y, dd_10_10_100, args=(20))

        self.assertAlmostEqual(ce6[0], 40.0)

        ce7 = expected(
            func=lambda x, y: x + y,
            dist=dd_0_1_20,
            args=(np.hstack([0, 1, 2, 3, 4, 5])),
        )

        self.assertAlmostEqual(ce7.flat[3], 3.0)

        PermShkDstn = MeanOneLogNormal().approx(200)
        TranShkDstn = MeanOneLogNormal().approx(200)
        IncShkDstn = combine_indep_dstns(PermShkDstn, TranShkDstn)

        ce8 = expected(lambda atoms: atoms[0] + atoms[1], dist=IncShkDstn)

        self.assertAlmostEqual(ce8, 2.0)

        ce9 = expected(
            func=lambda atoms, a, r: r / atoms[0] * a + atoms[1],
            dist=IncShkDstn,
            args=(
                np.array([0, 1, 2, 3, 4, 5]),  # an aNrmNow grid?
                1.05,  # an interest rate?
            ),
        )

        self.assertAlmostEqual(ce9[3], 9.518015322143837)

    def test_self_dist_of_func(self):

        # Function 1 -> 1
        # Approximate the lognormal expectation
        sig = 0.05
        norm = Normal(mu=-(sig**2) / 2, sigma=sig).approx(131)
        my_logn = norm.dist_of_func(lambda x: np.exp(x))
        exp = my_logn.expected()
        self.assertAlmostEqual(exp, 1.0)

        # Function 1 -> n
        # Mean and variance of the normal
        norm = Normal(mu=0.0, sigma=1.0).approx(5)
        moments = norm.dist_of_func(lambda x: np.array([x, x**2]))
        exp = moments.expected().flatten()
        self.assertAlmostEqual(exp[0], 0.0)
        self.assertAlmostEqual(exp[1], 1.0)

        # Function n -> 1
        # Expectation of the sum of two independent normals
        mu_a, mu_b = 1.0, 2.0
        si_a, si_b = 3.0, 4.0
        norm_a = Normal(mu=mu_a, sigma=si_a).approx(5)
        norm_b = Normal(mu=mu_b, sigma=si_b).approx(5)
        binorm = combine_indep_dstns(norm_a, norm_b)
        mysum = binorm.dist_of_func(func=lambda x: np.sum(x, axis=0))
        exp = mysum.expected()
        self.assertAlmostEqual(exp[0], mu_a + mu_b)

        # Function n -> m
        # Mean and variance of two normals
        moments = binorm.dist_of_func(
            func=lambda x: np.array(
                [x[0], (x[0] - mu_a) ** 2, x[1], (x[1] - mu_b) ** 2]
            ),
        )
        exp = moments.expected()
        self.assertAlmostEqual(exp[0], mu_a)
        self.assertAlmostEqual(exp[1], si_a**2)
        self.assertAlmostEqual(exp[2], mu_b)
        self.assertAlmostEqual(exp[3], si_b**2)


class MatrixDiscreteDistributionTests(unittest.TestCase):
    """
    Tests matrix-valued discrete distribution.
    """

    def setUp(self):

        self.draw_1 = np.array(
            [
                [[1.0, 2.0, 3.0], [4.0, 5.0, 6.0]],
                [[7.0, 8.0, 9.0], [10.0, 11.0, 12.0]],
            ]
        )

        self.draw_2 = -1 * self.draw_1

        atoms = np.stack([self.draw_1, self.draw_2], axis=-1)
        pmv = np.array([0.5, 0.5])

        self.mat_distr = DiscreteDistribution(pmv, atoms, seed=0)

    def test_draw(self):
        """
        Check that the draws are the matrices we
        want them to be
        """

        draw = self.mat_distr.draw(1)
        self.assertTrue(np.allclose(draw[..., 0], self.draw_2))

    def test_expected(self):

        # Expectation without transformation
        exp = calc_expectation(self.mat_distr)

        # Check the expectation is of the shape we want
        self.assertTrue(exp.shape[0] == self.draw_1.shape[0])
        self.assertTrue(exp.shape[1] == self.draw_1.shape[1])

        # Check that its value is what we expect
        self.assertTrue(np.allclose(exp, 0.0))

        # Expectation of the sum
        exp = calc_expectation(self.mat_distr, func=np.sum)
        self.assertTrue(float(exp) == 0.0)

    def test_distr_of_fun(self):

        # A function that receives a (2,n,m) matrix
        # and sums across n, getting a (2,1,m) matrix
        def myfunc(mat):

            return np.sum(mat, axis=1, keepdims=True)

        mydistr = distr_of_function(self.mat_distr, myfunc)

        # Check the dimensions
        self.assertTrue(mydistr.dim() == (2, 1, 3))


class DistributionClassTests(unittest.TestCase):
    """
    Tests for distribution.py sampling distributions
    with default seed.
    """

    def test_drawMeanOneLognormal(self):
        MeanOneLogNormal().draw(1)[0]

    def test_Lognormal(self):
        dist = Lognormal()

        dist.draw(1)[0]

        dist.draw(100)
        dist.reset()

        dist.draw(1)[0]

    def test_Normal(self):
        dist = Normal()

        dist.draw(1)[0]

        dist.draw(100)
        dist.reset()

        dist.draw(1)[0]

    def test_MVNormal(self):

        ## Are these tests generator/backend specific?
        dist = MVNormal()

        # self.assertTrue(
        #    np.allclose(dist.draw(1)[0], np.array([2.76405235, 1.40015721]))
        # )

        dist.draw(100)
        dist.reset()

        # self.assertTrue(
        #    np.allclose(dist.draw(1)[0], np.array([2.76405235, 1.40015721]))
        # )

    def test_Weibull(self):
        Weibull().draw(1)[0]

    def test_Uniform(self):
        uni = Uniform()

        Uniform().draw(1)[0]

        self.assertEqual(calc_expectation(uni.approx(10)), 0.5)

        uni_discrete = uni.approx(10, endpoint=True)

        self.assertEqual(uni_discrete.atoms[0][0], 0.0)
        self.assertEqual(uni_discrete.atoms[0][-1], 1.0)
        self.assertEqual(calc_expectation(uni.approx(10)), 0.5)

    def test_Bernoulli(self):
        Bernoulli().draw(1)[0]


class IndexDistributionClassTests(unittest.TestCase):
    """
    Tests for distribution.py sampling distributions
    with default seed.
    """

    def test_IndexDistribution(self):
        cd = IndexDistribution(Bernoulli, {"p": [0.01, 0.5, 0.99]})

        conditions = np.array([0, 0, 0, 0, 1, 1, 1, 1, 1, 1, 1, 1, 2, 2, 2, 2])

        draws = cd.draw(conditions)

        self.assertEqual(draws[:4].sum(), 0)
        self.assertEqual(draws[-4:].sum(), 4)
        self.assertEqual(cd[2].p.tolist(), 0.99)

    def test_IndexDistribution_approx(self):
        cd = IndexDistribution(
            Lognormal, {"mu": [0.01, 0.5, 0.99], "sigma": [0.05, 0.05, 0.05]}
        )

        approx = cd.approx(10)

        draw = approx[2].draw(5)

        self.assertAlmostEqual(draw[1], 2.93868620)

    def test_IndexDistribution_seeds(self):
        cd = IndexDistribution(Lognormal, {"mu": [1, 1], "sigma": [1, 1]})

        draw_0 = cd[0].draw(1).tolist()
        draw_1 = cd[1].draw(1).tolist()

        self.assertNotEqual(draw_0, draw_1)


class MarkovProcessTests(unittest.TestCase):
    """
    Tests for MarkovProcess class.
    """

    def test_draw(self):
        mrkv_array = np.array([[0.75, 0.25], [0.1, 0.9]])

        mp = MarkovProcess(mrkv_array)

        new_state = mp.draw(np.zeros(100).astype(int))

        self.assertEqual(new_state.sum(), 20)

        new_state = mp.draw(new_state)

        self.assertEqual(new_state.sum(), 39)


class LogNormalToNormalTests(unittest.TestCase):
    """
    Tests methods to convert between lognormal and normal parameters.
    """

    def test_lognorm_to_norm(self):
        avg_ln, std_ln = 1.0, 0.2
        avg_n, std_n = calc_normal_style_pars_from_lognormal_pars(avg_ln, std_ln)
        avg_hat, std_hat = calc_lognormal_style_pars_from_normal_pars(avg_n, std_n)

        self.assertAlmostEqual(avg_ln, avg_hat)
        self.assertAlmostEqual(std_ln, std_hat)

    def test_norm_to_lognorm(self):
        avg_n, std_n = 1.0, 0.2
        avg_ln, std_ln = calc_lognormal_style_pars_from_normal_pars(avg_n, std_n)
        avg_hat, std_hat = calc_normal_style_pars_from_lognormal_pars(avg_ln, std_ln)

        self.assertAlmostEqual(avg_n, avg_hat)
        self.assertAlmostEqual(std_n, std_hat)


class NormalDistTest(unittest.TestCase):
    def test_approx_equiprobable(self):

        mu, sigma = 5.0, 27.0

        points = Normal(mu, sigma).approx_equiprobable(701).atoms

        self.assertAlmostEqual(np.mean(points), mu, places=7)
        self.assertAlmostEqual(np.std(points), sigma, places=2)


class DiscreteDistributionLabeledTests(unittest.TestCase):
    """
    Tests for distribution.py sampling distributions
    with default seed.
    """

    def test_draw(self):
        self.assertEqual(
            DiscreteDistributionLabeled(np.ones(2) / 2, np.zeros(2)).draw(1)[0],
            0,
        )

    def test_self_dist_of_func(self):

        # Function 1 -> 1
        # Approximate the lognormal expectation
        sig = 0.05
        mu = -(sig**2) / 2
        norm = Normal(mu=mu, sigma=sig).approx(131)
        my_logn = DiscreteDistributionLabeled.from_unlabeled(
            norm.dist_of_func(func=lambda x: np.exp(x)),
            name="Lognormal Approximation",  # name of the distribution
            attrs={"limit": {"mu": mu, "sigma": sig}},  # assign limit properties
        )
        exp = my_logn.expected()
        self.assertAlmostEqual(exp, 1.0)

        # Function 1 -> n
        # Mean and variance of the normal
        norm = Normal(mu=0.0, sigma=1.0).approx(5)
        moments = DiscreteDistributionLabeled.from_unlabeled(
            norm.dist_of_func(lambda x: np.vstack([x, x**2])),
            name="Moments of Normal Distribution",
            var_names=["mean", "variance"],
            attrs={"limit": {"name": "Normal", "mu": 0.0, "sigma": 1.0}},
        )
        exp = moments.expected().flatten()
        self.assertAlmostEqual(exp[0], 0.0)
        self.assertAlmostEqual(exp[1], 1.0)

        # Function n -> 1
        # Expectation of the sum of two independent normals
        mu_a, mu_b = 1.0, 2.0
        si_a, si_b = 3.0, 4.0
        norm_a = Normal(mu=mu_a, sigma=si_a).approx(5)
        norm_b = Normal(mu=mu_b, sigma=si_b).approx(5)
        binorm = combine_indep_dstns(norm_a, norm_b)
        mysum = DiscreteDistributionLabeled.from_unlabeled(
            binorm.dist_of_func(lambda x: np.sum(x, axis=0)),  # vectorized sum
            name="Sum of two independent normals",
        )
        exp = mysum.expected()
        self.assertAlmostEqual(exp[0], mu_a + mu_b)

        # Function n -> m
        # Mean and variance of two normals
        moments = DiscreteDistributionLabeled.from_unlabeled(
            binorm.dist_of_func(
                lambda x: np.array([x[0], (x[0] - mu_a) ** 2, x[1], (x[1] - mu_b) ** 2])
            ),
            name="Moments of two independent normals",
            var_names=["mean_1", "variance_1", "mean_2", "variance_2"],
        )
        exp = moments.expected()
        self.assertAlmostEqual(exp[0], mu_a)
        self.assertAlmostEqual(exp[1], si_a**2)
        self.assertAlmostEqual(exp[2], mu_b)
        self.assertAlmostEqual(exp[3], si_b**2)

    def test_self_expected_value(self):

        PermShkDstn = MeanOneLogNormal().approx(200)
        TranShkDstn = MeanOneLogNormal().approx(200)
        IncShkDstn = combine_indep_dstns(
            PermShkDstn,
            TranShkDstn,
        )

        IncShkDstn = DiscreteDistributionLabeled.from_unlabeled(
            IncShkDstn,
            name="Distribution of shocks to Income",
            var_names=["perm_shk", "tran_shk"],
        )

        ce1 = expected(
            func=lambda dist: 1 / dist["perm_shk"] + dist["tran_shk"],
            dist=IncShkDstn,
        )

        self.assertAlmostEqual(ce1, 3.7041318482996335)

        ce2 = expected(
            func=lambda dist, a, r: r / dist["perm_shk"] * a + dist["tran_shk"],
            dist=IncShkDstn,
            args=(
                np.array([0, 1, 2, 3, 4, 5]),  # an aNrmNow grid?
                1.05,  # an interest rate?
            ),
        )

        self.assertAlmostEqual(ce2[3], 9.518015322143837)<|MERGE_RESOLUTION|>--- conflicted
+++ resolved
@@ -4,11 +4,7 @@
 from HARK.distribution import (
     Bernoulli,
     DiscreteDistribution,
-<<<<<<< HEAD
-    DiscreteDistributionXRA,
-=======
     DiscreteDistributionLabeled,
->>>>>>> ae96a006
     IndexDistribution,
     Lognormal,
     MarkovProcess,
