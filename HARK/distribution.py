--- conflicted
+++ resolved
@@ -485,7 +485,6 @@
     def draw(self, N):
         """
         Generate an array of multivariate normal draws.
-<<<<<<< HEAD
 
         Parameters
         ----------
@@ -503,25 +502,6 @@
         
         return draws
 
-=======
-
-        Parameters
-        ----------
-        N : int
-            Number of multivariate draws.
-
-        Returns
-        -------
-        draws : np.array
-            Array of dimensions N x M containing the random draws, where M is
-            the dimension of the multivariate normal and N is the number of
-            draws. Each row represents a draw.
-        """
-        draws = self.RNG.multivariate_normal(self.mu, self.Sigma, N)
-        
-        return draws
-
->>>>>>> 1b755012
     def approx(self, N, equiprobable = False):
         """
         Returns a discrete approximation of this distribution.
@@ -858,7 +838,6 @@
 
         return draws
 
-<<<<<<< HEAD
 # CDC 20210621: We should not use pmf for the point masses of the realizations, because it
 # is not a probability mass 'function.' Scipy.discrete_rv, sympy, and Mathematica all
 # return pmf (or pdf) as a function. They have different syntaxes for retrieving the
@@ -889,9 +868,6 @@
         # TODO: Replace invocations of pmf with pmv
         self.pmv = pmf
 
-
-=======
->>>>>>> 1b755012
 def approx_lognormal_gauss_hermite(N, mu=0.0, sigma=1.0, seed=0):
     d = Normal(mu, sigma).approx(N)
     return DiscreteDistribution(d.pmf, np.exp(d.X), seed=seed)
@@ -1250,25 +1226,6 @@
     assert np.isclose(np.sum(P_out), 1), "Probabilities do not sum to 1!"
     return DiscreteDistribution(P_out, X_out, seed=seed)
 
-<<<<<<< HEAD
-
-# # 20210619: CDC: This method for taking expectations is designed for efficiency but is
-# # not at all intuitive for the user because it works only with functions that take as
-
-# handcrafted specialized functions that know that their positional first argument must be
-# a matrix whose structure matches the structure of the discrete income distribution provided
-# as the first argument. For example, if the 2D distribution is of transitory and permanent
-# shocks, the function must take as an input a matrix which is assumed to have a structure
-# that exactly mirrors the internal structure of the arrangement of broadcasted transitory
-# and permanent shocks inside the dstn object, and knows(for example) that the value of the permanent shock can be how to extract
-
-# hard to understand because it requires the user to
-# # provide an array of values of its inputs but then assumes it already knows what those
-# # inputs are. This makes little sense. If it is going to assume it knows what the inputs
-
-
-=======
->>>>>>> 1b755012
 def calc_expectation(dstn, func=lambda x: x, *args):
     '''
     Expectation of a function, given an array of configurations of its inputs
@@ -1324,16 +1281,6 @@
 
     return f_exp
 
-# "calc_expectation" is not a good name for something that
-# requires an array as an argument, returns an array, and
-# expects a peculiarly shaped distribution object as its first
-# argument.
-# TODO: 20210618: we REALLY need to improve our tools for calculating
-# expectations, both to make them better documented and more flexible.
-
-
-calc_expectation_of_array = calc_expectation
-
 
 class MarkovProcess(Distribution):
     """
