import math
from itertools import product
from typing import Optional, Union
from warnings import warn

import numpy as np
import xarray as xr
from numpy import random
from scipy import stats
from scipy.stats._distn_infrastructure import rv_continuous_frozen, rv_discrete_frozen
from scipy.stats._multivariate import multivariate_normal_frozen


class Distribution:
    """
    Base class for all probability distributions
    with seed and random number generator.

    For discussion on random number generation and random seeds, see
    https://docs.scipy.org/doc/scipy/tutorial/stats.html#random-number-generation

    Parameters
    ----------
    seed : Optional[int]
        Seed for random number generator.
    """

    def __init__(self, seed: Optional[int] = 0):
        """
        Generic distribution class with seed management.

        Parameters
        ----------
        seed : Optional[int], optional
            Seed for random number generator, by default None
            generates random seed based on entropy.

        Raises
        ------
        ValueError
            Seed must be an integer type.
        """
        if seed is None:
            # generate random seed
            _seed = random.SeedSequence().entropy
        elif isinstance(seed, (int, np.integer)):
            _seed = seed
        else:
            raise ValueError("seed must be an integer")

        self._seed = _seed
        self._rng = random.default_rng(self._seed)

    @property
    def seed(self) -> int:
        """
        Seed for random number generator.

        Returns
        -------
        int
            Seed.
        """
        return self._seed  # type: ignore

    @seed.setter
    def seed(self, seed):
        """
        Set seed for random number generator.

        Parameters
        ----------
        seed : int
            Seed for random number generator.
        """

        if isinstance(seed, (int, np.integer)):
            self._seed = seed
            self._rng = random.default_rng(seed)
        else:
            raise ValueError("seed must be an integer")

    def reset(self):
        """
        Reset the random number generator of this distribution.
        Resetting the seed will result in the same sequence of
        random numbers being generated.

        Parameters
        ----------
        """
        self._rng = random.default_rng(self.seed)

    def random_seed(self):
        """
        Generate a new random seed for this distribution.
        """
        self.seed = random.SeedSequence().entropy

    def draw(self, N):
        """
        Generate arrays of draws from this distribution.
        If input N is a number, output is a length N array of draws from the
        distribution. If N is a list, output is a length T list whose
        t-th entry is a length N array of draws from the distribution[t].

        Parameters
        ----------
        N : int
            Number of draws in each row.

        Returns:
        ------------
        draws : np.array or [np.array]
            T-length list of arrays of random variable draws each of size N, or
            a single array of size N (if sigma is a scalar).
        """

        mean = self.mean() if callable(self.mean) else self.mean
        n = (N, mean.size) if mean.size != 1 else N
        return self.rvs(size=n, random_state=self._rng)

    def approx(self, N):
        """
        Returns a discrete approximation of this distribution.
        """
        raise NotImplementedError(
            "approx() not implemented for {} class".format(self.__class__.__name__)
        )


### CONTINUOUS DISTRIBUTIONS


class ContinuousFrozenDistribution(rv_continuous_frozen, Distribution):
    """
    Parametrized continuous distribution from scipy.stats with seed management.
    """

    def __init__(self, dist, *args, seed=0, **kwds):
        """
        Parametrized continuous distribution from scipy.stats with seed management.

        Parameters
        ----------
        dist : rv_continuous
            Continuous distribution from scipy.stats.
        seed : int, optional
            Seed for random number generator, by default 0
        """
        rv_continuous_frozen.__init__(self, dist, *args, **kwds)
        Distribution.__init__(self, seed=seed)


class Normal(ContinuousFrozenDistribution):
    """
    A Normal distribution.

    Parameters
    ----------
    mu : float or [float]
        One or more means.  Number of elements T in mu determines number
        of rows of output.
    sigma : float or [float]
        One or more standard deviations. Number of elements T in sigma
        determines number of rows of output.
    seed : int
        Seed for random number generator.
    """

    def __init__(self, mu=0.0, sigma=1.0, seed=0):
        self.mu = np.asarray(mu)
        self.sigma = np.asarray(sigma)

        if self.mu.size != self.sigma.size:
            raise AttributeError(
                "mu and sigma must be of same size, are %s, %s"
                % ((self.mu.size), (self.sigma.size))
            )

        super().__init__(stats.norm, loc=mu, scale=sigma, seed=seed)

    def approx(self, N):
        """
        Returns a discrete approximation of this distribution.


        """
        x, w = np.polynomial.hermite.hermgauss(N)
        # normalize w
        pmv = w * np.pi**-0.5
        # correct x
        atoms = math.sqrt(2.0) * self.sigma * x + self.mu
        return DiscreteDistribution(
            pmv, atoms, seed=self._rng.integers(0, 2**31 - 1, dtype="int32")
        )

    def approx_equiprobable(self, N):
        """
        Returns a discrete equiprobable approximation of this distribution.

        Parameters
        ----------
        N : int
            Number of discrete points to approximate the distribution.

        Returns
        -------
        DiscreteDistribution
            Discrete approximation of this distribution.
        """

        CDF = np.linspace(0, 1, N + 1)
        lims = stats.norm.ppf(CDF)
        pdf = stats.norm.pdf(lims)

        # Find conditional means using Mills's ratio
        pmv = np.diff(CDF)
        atoms = self.mu - np.diff(pdf) / pmv * self.sigma

        return DiscreteDistribution(
            pmv, atoms, seed=self._rng.integers(0, 2**31 - 1, dtype="int32")
        )


class Lognormal(ContinuousFrozenDistribution):
    """
    A Lognormal distribution

    Parameters
    ----------
    mu : float or [float]
        One or more means of underlying normal distribution.
        Number of elements T in mu determines number of rows of output.
    sigma : float or [float]
        One or more standard deviations of underlying normal distribution.
        Number of elements T in sigma determines number of rows of output.
    seed : int
        Seed for random number generator.
    """

    def __new__(
        cls,
        mu: Union[float, np.ndarray] = 0.0,
        sigma: Union[float, np.ndarray] = 1.0,
        seed: Optional[int] = 0,
    ):
        """
        Create a new Lognormal distribution. If sigma is zero, return a
        DiscreteDistribution with a single atom at exp(mu).

        Parameters
        ----------
        mu : Union[float, np.ndarray], optional
            Mean of underlying normal distribution, by default 0.0
        sigma : Union[float, np.ndarray], optional
            Standard deviation of underlying normal distribution, by default 1.0
        seed : Optional[int], optional
            Seed for random number generator, by default None

        Returns
        -------
        _type_
            _description_
        """

        if sigma == 0:
            # If sigma is zero, return a DiscreteDistribution with a single atom
            return DiscreteDistribution([1.0], [np.exp(mu)], seed=seed)

        return super(Lognormal, cls).__new__(cls)

    def __init__(
        self,
        mu: Union[float, np.ndarray] = 0.0,
        sigma: Union[float, np.ndarray] = 1.0,
        seed: Optional[int] = 0,
    ):
        self.mu = np.asarray(mu)
        self.sigma = np.asarray(sigma)

        if self.mu.size != self.sigma.size:
            raise AttributeError(
                "mu and sigma must be of same size, are %s, %s"
                % ((self.mu.size), (self.sigma.size))
            )

        # Set up the RNG
        super().__init__(
            stats.lognorm, s=self.sigma, scale=np.exp(self.mu), loc=0, seed=seed
        )

    def approx(self, N, tail_N=0, tail_bound=None, tail_order=np.e):
        """
        Construct a discrete approximation to a lognormal distribution with underlying
        normal distribution N(mu,sigma).  Makes an equiprobable distribution by
        default, but user can optionally request augmented tails with exponentially
        sized point masses.  This can improve solution accuracy in some models.

        Parameters
        ----------
        N: int
            Number of discrete points in the "main part" of the approximation.
        tail_N: int
            Number of points in each "tail part" of the approximation; 0 = no tail.
        tail_bound: [float]
            CDF boundaries of the tails vs main portion; tail_bound[0] is the lower
            tail bound, tail_bound[1] is the upper tail bound.  Inoperative when
            tail_N = 0.  Can make "one tailed" approximations with 0.0 or 1.0.
        tail_order: float
            Factor by which consecutive point masses in a "tail part" differ in
            probability.  Should be >= 1 for sensible spacing.

        Returns
        -------
        d : DiscreteDistribution
            Probability associated with each point in array of discrete
            points for discrete probability mass function.
        """
        tail_bound = tail_bound if tail_bound is not None else [0.02, 0.98]
        # Find the CDF boundaries of each segment
        if self.sigma > 0.0:
            if tail_N > 0:
                lo_cut = tail_bound[0]
                hi_cut = tail_bound[1]
            else:
                lo_cut = 0.0
                hi_cut = 1.0
            inner_size = hi_cut - lo_cut
            inner_CDF_vals = [
                lo_cut + x * N ** (-1.0) * inner_size for x in range(1, N)
            ]
            if inner_size < 1.0:
                scale = 1.0 / tail_order
                mag = (1.0 - scale**tail_N) / (1.0 - scale)
            lower_CDF_vals = [0.0]
            if lo_cut > 0.0:
                for x in range(tail_N - 1, -1, -1):
                    lower_CDF_vals.append(
                        lower_CDF_vals[-1] + lo_cut * scale**x / mag
                    )
            upper_CDF_vals = [hi_cut]
            if hi_cut < 1.0:
                for x in range(tail_N):
                    upper_CDF_vals.append(
                        upper_CDF_vals[-1] + (1.0 - hi_cut) * scale**x / mag
                    )
            CDF_vals = lower_CDF_vals + inner_CDF_vals + upper_CDF_vals
            temp_cutoffs = list(
                stats.lognorm.ppf(
                    CDF_vals[1:-1], s=self.sigma, loc=0, scale=np.exp(self.mu)
                )
            )
            cutoffs = [0] + temp_cutoffs + [np.inf]
            CDF_vals = np.array(CDF_vals)

            K = CDF_vals.size - 1  # number of points in approximation
            pmv = CDF_vals[1 : (K + 1)] - CDF_vals[0:K]
            atoms = np.zeros(K)
            for i in range(K):
                zBot = cutoffs[i]
                zTop = cutoffs[i + 1]
                # Manual check to avoid the RuntimeWarning generated by "divide by zero"
                # with np.log(zBot).
                if zBot == 0:
                    tempBot = np.inf
                else:
                    tempBot = (self.mu + self.sigma**2 - np.log(zBot)) / (
                        np.sqrt(2) * self.sigma
                    )
                tempTop = (self.mu + self.sigma**2 - np.log(zTop)) / (
                    np.sqrt(2) * self.sigma
                )
                if tempBot <= 4:
                    atoms[i] = (
                        -0.5
                        * np.exp(self.mu + (self.sigma**2) * 0.5)
                        * (math.erf(tempTop) - math.erf(tempBot))
                        / pmv[i]
                    )
                else:
                    atoms[i] = (
                        -0.5
                        * np.exp(self.mu + (self.sigma**2) * 0.5)
                        * (math.erfc(tempBot) - math.erfc(tempTop))
                        / pmv[i]
                    )

        else:
            pmv = np.ones(N) / N
            atoms = np.exp(self.mu) * np.ones(N)
        return DiscreteDistribution(
            pmv, atoms, seed=self._rng.integers(0, 2**31 - 1, dtype="int32")
        )

    @classmethod
    def from_mean_std(cls, mean, std, seed=0):
        """
        Construct a LogNormal distribution from its
        mean and standard deviation.

        This is unlike the normal constructor for the distribution,
        which takes the mu and sigma for the normal distribution
        that is the logarithm of the Log Normal distribution.

        Parameters
        ----------
        mean : float or [float]
            One or more means.  Number of elements T in mu determines number
            of rows of output.
        std : float or [float]
            One or more standard deviations. Number of elements T in sigma
            determines number of rows of output.
        seed : int
            Seed for random number generator.

        Returns
        ---------
        LogNormal

        """
        mean_squared = mean**2
        variance = std**2
        mu = np.log(mean / (np.sqrt(1.0 + variance / mean_squared)))
        sigma = np.sqrt(np.log(1.0 + variance / mean_squared))

        return cls(mu=mu, sigma=sigma, seed=seed)


class MeanOneLogNormal(Lognormal):
    def __init__(self, sigma=1.0, seed=0):
        mu = -0.5 * sigma**2
        super().__init__(mu=mu, sigma=sigma, seed=seed)


class Uniform(ContinuousFrozenDistribution):
    """
    A Uniform distribution.

    Parameters
    ----------
    bot : float or [float]
        One or more bottom values.
        Number of elements T in mu determines number
        of rows of output.
    top : float or [float]
        One or more top values.
        Number of elements T in top determines number of
        rows of output.
    seed : int
        Seed for random number generator.
    """

    def __init__(self, bot=0.0, top=1.0, seed=0):
        self.bot = np.asarray(bot)
        self.top = np.asarray(top)

        super().__init__(
            stats.uniform, loc=self.bot, scale=self.top - self.bot, seed=seed
        )

    def approx(self, N, endpoint=False):
        """
        Makes a discrete approximation to this uniform distribution.

        Parameters
        ----------
        N : int
            The number of points in the discrete approximation.
        endpoint : bool
            Whether to include the endpoints in the approximation.

        Returns
        -------
        d : DiscreteDistribution
            Probability associated with each point in array of discrete
            points for discrete probability mass function.
        """
        pmv = np.ones(N) / float(N)

        center = (self.top + self.bot) / 2.0
        width = (self.top - self.bot) / 2.0
        atoms = center + width * np.linspace(-(N - 1.0) / 2.0, (N - 1.0) / 2.0, N) / (
            N / 2.0
        )

        if endpoint:  # insert endpoints with infinitesimally small mass
            atoms = np.concatenate(([self.bot], atoms, [self.top]))
            pmv = np.concatenate(([0.0], pmv, [0.0]))

        return DiscreteDistribution(
            pmv, atoms, seed=self._rng.integers(0, 2**31 - 1, dtype="int32")
        )


class Weibull(ContinuousFrozenDistribution):
    """
    A Weibull distribution.

    Parameters
    ----------
    scale : float or [float]
        One or more scales.  Number of elements T in scale
        determines number of
        rows of output.
    shape : float or [float]
        One or more shape parameters. Number of elements T in scale
        determines number of rows of output.
    seed : int
        Seed for random number generator.
    """

    def __init__(self, scale=1.0, shape=1.0, seed=0):
        self.scale = np.asarray(scale)
        self.shape = np.asarray(shape)
        # Set up the RNG
        super().__init__(stats.weibull_min, c=shape, scale=scale, seed=seed)


### MULTIVARIATE DISTRIBUTIONS


class MVNormal(multivariate_normal_frozen, Distribution):
    """
    A Multivariate Normal distribution.

    Parameters
    ----------
    mu : numpy array
        Mean vector.
    Sigma : 2-d numpy array. Each dimension must have length equal to that of
            mu.
        Variance-covariance matrix.
    seed : int
        Seed for random number generator.
    """

    def __init__(self, mu=[1, 1], Sigma=[[1, 0], [0, 1]], seed=0):
        self.mu = np.asarray(mu)
        self.Sigma = np.asarray(Sigma)
        self.M = self.mu.size
        multivariate_normal_frozen.__init__(self, mean=self.mu, cov=self.Sigma)
        Distribution.__init__(self, seed=seed)

    def approx(self, N, equiprobable=False):
        """
        Returns a discrete approximation of this distribution.

        The discretization will have N**M points, where M is the dimension of
        the multivariate normal.

        It uses the fact that:
            - Being positive definite, Sigma can be factorized as Sigma = QVQ',
              with V diagonal. So, letting A=Q*sqrt(V), Sigma = A*A'.
            - If Z is an N-dimensional multivariate standard normal, then
              A*Z ~ N(0,A*A' = Sigma).

        The idea therefore is to construct an equiprobable grid for a standard
        normal and multiply it by matrix A.
        """

        # Start by computing matrix A.
        v, Q = np.linalg.eig(self.Sigma)
        sqrtV = np.diag(np.sqrt(v))
        A = np.matmul(Q, sqrtV)

        # Now find a discretization for a univariate standard normal.
        if equiprobable:
            z_approx = Normal().approx_equiprobable(N)
        else:
            z_approx = Normal().approx(N)

        # Now create the multivariate grid and pmv
        Z = np.array(list(product(*[z_approx.atoms.flatten()] * self.M)))
        pmv = np.prod(np.array(list(product(*[z_approx.pmv] * self.M))), axis=1)

        # Apply mean and standard deviation to the Z grid
        atoms = self.mu[None, ...] + np.matmul(Z, A.T)

        # Construct and return discrete distribution
        return DiscreteDistribution(
            pmv, atoms.T, seed=self._rng.integers(0, 2**31 - 1, dtype="int32")
        )


### DISCRETE DISTRIBUTIONS


class DiscreteFrozenDistribution(rv_discrete_frozen, Distribution):
    def __init__(self, dist, *args, seed=0, **kwds):

        rv_discrete_frozen.__init__(self, dist, *args, **kwds)
        Distribution.__init__(self, seed=seed)


class Bernoulli(DiscreteFrozenDistribution):
    """
    A Bernoulli distribution.

    Parameters
    ----------
    p : float or [float]
        Probability or probabilities of the event occurring (True).

    seed : int
        Seed for random number generator.
    """

    def __init__(self, p=0.5, seed=0):
        self.p = np.asarray(p)
        # Set up the RNG
        super().__init__(stats.bernoulli, p=self.p, seed=seed)


class DiscreteDistribution(Distribution):
    """
    A representation of a discrete probability distribution.

    Parameters
    ----------
    pmv : np.array
        An array of floats representing a probability mass function.
    atoms : np.array
        Discrete point values for each probability mass.
        For multivariate distributions, the last dimension of atoms must index
        "atom" or the random realization. For instance, if atoms.shape == (2,6,4),
        the random variable has 4 possible realizations and each of them has shape (2,6).
    seed : int
        Seed for random number generator.
    """

    def __init__(self, pmv, atoms, seed=0):

<<<<<<< HEAD
        super().__init__(seed=seed)
=======
        self.pmv = np.asarray(pmv)
>>>>>>> ac76f68a

        self.pmv = np.asarray(pmv)
        self.atoms = np.atleast_2d(atoms)

        # Check that pmv and atoms have compatible dimensions.
<<<<<<< HEAD
        if not self.pmv.size == self.atoms.shape[-1]:
=======
        same_dims = self.pmv.size == self.atoms.shape[-1]
        if not same_dims:
>>>>>>> ac76f68a
            raise ValueError(
                "Provided pmv and atoms arrays have incompatible dimensions. "
                + "The length of the pmv must be equal to that of atoms's last dimension."
            )

    def dim(self):
        """
        Last dimension of self.atoms indexes "atom."
        """
        return self.atoms.shape[:-1]

    def draw_events(self, n):
        """
        Draws N 'events' from the distribution PMF.
        These events are indices into atoms.
        """
        # Generate a cumulative distribution
        base_draws = self._rng.uniform(size=n)
        cum_dist = np.cumsum(self.pmv)

        # Convert the basic uniform draws into discrete draws
        indices = cum_dist.searchsorted(base_draws)

        return indices

    def draw(self, N, atoms=None, exact_match=False):
        """
        Simulates N draws from a discrete distribution with probabilities P and outcomes atoms.

        Parameters
        ----------
        N : int
            Number of draws to simulate.
        atoms : None, int, or np.array
            If None, then use this distribution's atoms for point values.
            If an int, then the index of atoms for the point values.
            If an np.array, use the array for the point values.
        exact_match : boolean
            Whether the draws should "exactly" match the discrete distribution (as
            closely as possible given finite draws).  When True, returned draws are
            a random permutation of the N-length list that best fits the discrete
            distribution.  When False (default), each draw is independent from the
            others and the result could deviate from the input.

        Returns
        -------
        draws : np.array
            An array of draws from the discrete distribution; each element is a value in atoms.
        """
        if atoms is None:
            atoms = self.atoms
        elif isinstance(atoms, int):
            atoms = self.atoms[atoms]

        if exact_match:
            events = np.arange(self.pmv.size)  # just a list of integers
            cutoffs = np.round(np.cumsum(self.pmv) * N).astype(
                int
            )  # cutoff points between discrete outcomes
            top = 0

            # Make a list of event indices that closely matches the discrete distribution
            event_list = []
            for j in range(events.size):
                bot = top
                top = cutoffs[j]
                event_list += (top - bot) * [events[j]]

            # Randomly permute the event indices
            indices = self._rng.permutation(event_list)

        # Draw event indices randomly from the discrete distribution
        else:
            indices = self.draw_events(N)

        # Create and fill in the output array of draws based on the output of event indices
        draws = atoms[..., indices]

        # TODO: some models expect univariate draws to just be a 1d vector. Fix those models.
        if len(draws.shape) == 2 and draws.shape[0] == 1:
            draws = draws.flatten()

        return draws

    def expected(self, func=None, *args):
        """
        Expected value of a function, given an array of configurations of its
        inputs along with a DiscreteDistribution object that specifies the
        probability of each configuration.

        Parameters
        ----------
        func : function
            The function to be evaluated.
            This function should take the full array of distribution values
            and return either arrays of arbitrary shape or scalars.
            It may also take other arguments *args.
            This function differs from the standalone `calc_expectation`
            method in that it uses numpy's vectorization and broadcasting
            rules to avoid costly iteration.
            Note: If you need to use a function that acts on single outcomes
            of the distribution, consier `distribution.calc_expectation`.
        *args :
            Other inputs for func, representing the non-stochastic arguments.
            The the expectation is computed at f(dstn, *args).

        Returns
        -------
        f_exp : np.array or scalar
            The expectation of the function at the queried values.
            Scalar if only one value.
        """

        if func is None:
            # if no function is provided, it's much faster to go straight
            # to dot product instead of calling the dummy function.
            f_query = self.atoms
        else:
            # if a function is provided, we need to add one more dimension,
            # the atom dimension, to any inputs that are n-dim arrays.
            # This allows numpy to easily broadcast the function's output.
            # For more information on broadcasting, see:
            # https://numpy.org/doc/stable/user/basics.broadcasting.html#general-broadcasting-rules
            args = [
                arg[..., np.newaxis] if isinstance(arg, np.ndarray) else arg
                for arg in args
            ]

            f_query = func(self.atoms, *args)

        f_exp = np.dot(f_query, self.pmv)

        return f_exp

    def dist_of_func(self, func=lambda x: x, *args):
        """
        Finds the distribution of a random variable Y that is a function
        of discrete random variable atoms, Y=f(atoms).

        Parameters
        ----------
        func : function
            The function to be evaluated.
            This function should take the full array of distribution values.
            It may also take other arguments *args.
        *args :
            Additional non-stochastic arguments for func,
            The function is computed as f(dstn, *args).

        Returns
        -------
        f_dstn : DiscreteDistribution
            The distribution of func(dstn).
        """
        # we need to add one more dimension,
        # the atom dimension, to any inputs that are n-dim arrays.
        # This allows numpy to easily broadcast the function's output.
        args = [
            arg[..., np.newaxis] if isinstance(arg, np.ndarray) else arg for arg in args
        ]
        f_query = func(self.atoms, *args)

        f_dstn = DiscreteDistribution(list(self.pmv), f_query, seed=self.seed)

        return f_dstn

    def approx(self, N):
        """
        `DiscreteDistribution` is already an approximation, so this method
        returns a copy of the distribution.
        """

        return self


class DiscreteDistributionLabeled(DiscreteDistribution):
    """
    A representation of a discrete probability distribution
    stored in an underlying `xarray.Dataset`.

    Parameters
    ----------
    pmv : np.array
        An array of values representing a probability mass function.
    data : np.array
        Discrete point values for each probability mass.
        For multivariate distributions, the last dimension of atoms must index
        "atom" or the random realization. For instance, if atoms.shape == (2,6,4),
        the random variable has 4 possible realizations and each of them has shape (2,6).
    seed : int
        Seed for random number generator.
    name : str
        Name of the distribution.
    attrs : dict
        Attributes for the distribution.
    var_names : list of str
        Names of the variables in the distribution.
    var_attrs : list of dict
        Attributes of the variables in the distribution.

    """

    def __init__(
        self,
        pmv,
        atoms,
        seed=0,
        name="DiscreteDistributionLabeled",
        attrs=None,
        var_names=None,
        var_attrs=None,
    ):

        super().__init__(pmv, atoms, seed=seed)

        # vector-value distributions

        if self.atoms.ndim > 2:
            raise NotImplementedError(
                "Only vector-valued distributions are supported for now."
            )

        if attrs is None:
            attrs = {}

        attrs["name"] = name

        n_var = self.atoms.shape[0]

        # give dummy names to variables if none are provided
        if var_names is None:
            var_names = ["var_" + str(i) for i in range(n_var)]

        assert (
            len(var_names) == n_var
        ), "Number of variable names does not match number of variables."

        # give dummy attributes to variables if none are provided
        if var_attrs is None:
            var_attrs = [None] * n_var

        # a DiscreteDistributionLabeled is an xr.Dataset where the only
        # dimension is "atom", which indexes the random realizations.
        self.dataset = xr.Dataset(
            {
                var_names[i]: xr.DataArray(
                    self.atoms[i],
                    dims=("atom"),
                    attrs=var_attrs[i],
                )
                for i in range(n_var)
            },
            attrs=attrs,
        )

        # the probability mass values are stored in
        # a DataArray with dimension "atom"
        self.probability = xr.DataArray(self.pmv, dims=("atom"))

    @classmethod
    def from_unlabeled(
        cls,
        dist,
        name="DiscreteDistributionLabeled",
        attrs=None,
        var_names=None,
        var_attrs=None,
    ):

        ldd = cls(
            dist.pmv,
            dist.atoms,
            seed=dist.seed,
            name=name,
            attrs=attrs,
            var_names=var_names,
            var_attrs=var_attrs,
        )

        return ldd

    @classmethod
    def from_dataset(cls, x_obj, pmf):

        ldd = cls.__new__(cls)

        if isinstance(x_obj, xr.Dataset):
            ldd.dataset = x_obj
        elif isinstance(x_obj, xr.DataArray):
            ldd.dataset = xr.Dataset({x_obj.name: x_obj})
        elif isinstance(x_obj, dict):
            ldd.dataset = xr.Dataset(x_obj)

        ldd.probability = pmf

        return ldd

    @property
    def _weighted(self):
        """
        Returns a DatasetWeighted object for the distribution.
        """
        return self.dataset.weighted(self.probability)

    @property
    def variables(self):
        """
        A dict-like container of DataArrays corresponding to
        the variables of the distribution.
        """
        return self.dataset.data_vars

    @property
<<<<<<< HEAD
=======
    def atoms(self):
        """
        Returns the distribution's data as a numpy.ndarray.
        """
        data_vars = self.variables
        return np.vstack([data_vars[key].values for key in data_vars.keys()])

    @property
    def pmv(self):
        """
        Returns the distribution's probability mass function.
        """
        return self.pmf.values

    @property
    def seed(self):
        """
        Returns the distribution's seed.
        """
        return self.dataset.seed

    @seed.setter
    def seed(self, value):
        """
        Set the distribution's seed and updates the RNG state
        """
        # Update the seed
        self.dataset.attrs["seed"] = value
        # With the seed having been updated, the RNG must be updated too
        self.RNG = np.random.default_rng(self.seed)

    @property
    def RNG(self):
        """
        Returns the distribution's random number generator.
        """
        return self.dataset.RNG

    @RNG.setter
    def RNG(self, value):
        """
        Sets the distribution's random number generator.
        """
        if isinstance(value, np.random._generator.Generator):
            self.dataset.attrs["RNG"] = value
        else:
            raise ValueError(
                "The RNG property must be an instance of numpy.random._generator.Generator"
            )

    @property
>>>>>>> ac76f68a
    def name(self):
        """
        The distribution's name.
        """
        return self.dataset.name

    @property
    def attrs(self):
        """
        The distribution's attributes.
        """
        return self.dataset.attrs

    def dist_of_func(self, func=lambda x: x, *args, **kwargs):
        """
        Finds the distribution of a random variable Y that is a function
        of discrete random variable atoms, Y=f(atoms).

        Parameters
        ----------
        func : function
            The function to be evaluated.
            This function should take the full array of distribution values.
            It may also take other arguments *args.
        *args :
            Additional non-stochastic arguments for func,
            The function is computed as f(dstn, *args).
        **kwargs :
            Additional keyword arguments for func. Must be xarray compatible
            in order to work with xarray broadcasting.

        Returns
        -------
        f_dstn : DiscreteDistribution or DiscreteDistributionLabeled
            The distribution of func(dstn).
        """

        def func_wrapper(x, *args):
            """
            Wrapper function for `func` that handles labeled indexing.
            """

            idx = self.variables.keys()
            wrapped = dict(zip(idx, x))

            return func(wrapped, *args)

        if len(kwargs):
            f_query = func(self.dataset, **kwargs)
            ldd = DiscreteDistributionLabeled.from_dataset(f_query, self.pmv)

            return ldd
        else:
            return super().dist_of_func(func_wrapper, *args)

    def expected(self, func=None, *args, **kwargs):
        """
        Expectation of a function, given an array of configurations of its inputs
        along with a DiscreteDistributionLabeled object that specifies the probability
        of each configuration.

        Parameters
        ----------
        func : function
            The function to be evaluated.
            This function should take the full array of distribution values
            and return either arrays of arbitrary shape or scalars.
            It may also take other arguments *args.
            This function differs from the standalone `calc_expectation`
            method in that it uses numpy's vectorization and broadcasting
            rules to avoid costly iteration.
            Note: If you need to use a function that acts on single outcomes
            of the distribution, consier `distribution.calc_expectation`.
        *args :
            Other inputs for func, representing the non-stochastic arguments.
            The the expectation is computed at f(dstn, *args).
        labels : bool
            If True, the function should use labeled indexing instead of integer
            indexing using the distribution's underlying rv coordinates. For example,
            if `dims = ('rv', 'x')` and `coords = {'rv': ['a', 'b'], }`, then
            the function can be `lambda x: x["a"] + x["b"]`.

        Returns
        -------
        f_exp : np.array or scalar
            The expectation of the function at the queried values.
            Scalar if only one value.
        """

        def func_wrapper(x, *args):
            """
            Wrapper function for `func` that handles labeled indexing.
            """

            idx = self.variables.keys()
            wrapped = dict(zip(idx, x))

            return func(wrapped, *args)

        if len(kwargs):
            f_query = func(self.dataset, *args, **kwargs)
            ldd = DiscreteDistributionLabeled.from_dataset(f_query, self.probability)

            return ldd._weighted.mean("atom")
        else:
            if func is None:
                return super().expected()
            else:
                return super().expected(func_wrapper, *args)


class IndexDistribution(Distribution):
    """
    This class provides a way to define a distribution that
    is conditional on an index.

    The current implementation combines a defined distribution
    class (such as Bernoulli, LogNormal, etc.) with information
    about the conditions on the parameters of the distribution.

    For example, an IndexDistribution can be defined as
    a Bernoulli distribution whose parameter p is a function of
    a different input parameter.

    Parameters
    ----------

    engine : Distribution class
        A Distribution subclass.

    conditional: dict
        Information about the conditional variation
        on the input parameters of the engine distribution.
        Keys should match the arguments to the engine class
        constructor.

    seed : int
        Seed for random number generator.
    """

    conditional = None
    engine = None

    def __init__(self, engine, conditional, RNG=None, seed=0):

        if RNG is None:
            # Set up the RNG
            super().__init__(seed)
        else:
            # If an RNG is received, use it in whatever state it is in.
            self._rng = RNG
            # The seed will still be set, even if it is not used for the RNG,
            # for whenever self.reset() is called.
            # Note that self.reset() will stop using the RNG that was passed
            # and create a new one.
            self.seed = seed

        self.conditional = conditional
        self.engine = engine

        self.dstns = []

        # Test one item to determine case handling
        item0 = list(self.conditional.values())[0]

        if type(item0) is list:
            # Create and store all the conditional distributions
            for y in range(len(item0)):
                cond = {key: val[y] for (key, val) in self.conditional.items()}
                self.dstns.append(
                    self.engine(seed=self._rng.integers(0, 2**31 - 1), **cond)
                )

        elif type(item0) is float:

            self.dstns = [
                self.engine(seed=self._rng.integers(0, 2**31 - 1), **conditional)
            ]

        else:
            raise (
                Exception(
                    f"IndexDistribution: Unhandled case for __getitem__ access. item0: {item0}; conditional: {self.conditional}"
                )
            )

    def __getitem__(self, y):

        return self.dstns[y]

    def approx(self, N, **kwds):
        """
        Approximation of the distribution.

        Parameters
        ----------
        N : init
            Number of discrete points to approximate
            continuous distribution into.

        kwds: dict
            Other keyword arguments passed to engine
            distribution approx() method.

        Returns:
        ------------
        dists : [DiscreteDistribution]
            A list of DiscreteDistributions that are the
            approximation of engine distribution under each condition.

            TODO: It would be better if there were a conditional discrete
            distribution representation. But that integrates with the
            solution code. This implementation will return the list of
            distributions representations expected by the solution code.
        """

        # test one item to determine case handling
        item0 = list(self.conditional.values())[0]

        if type(item0) is float:
            # degenerate case. Treat the parameterization as constant.
            return self.dstns[0].approx(N, **kwds)

        if type(item0) is list:
            return TimeVaryingDiscreteDistribution(
                [self[i].approx(N, **kwds) for i, _ in enumerate(item0)]
            )

    def draw(self, condition):
        """
        Generate arrays of draws.
        The input is an array containing the conditions.
        The output is an array of the same length (axis 1 dimension)
        as the conditions containing random draws of the conditional
        distribution.

        Parameters
        ----------
        condition : np.array
            The input conditions to the distribution.

        Returns:
        ------------
        draws : np.array
        """
        # for now, assume that all the conditionals
        # are of the same type.
        # this matches the HARK 'time-varying' model architecture.

        # test one item to determine case handling
        item0 = list(self.conditional.values())[0]

        if type(item0) is float:
            # degenerate case. Treat the parameterization as constant.
            N = condition.size

            return self.engine(
                seed=self._rng.integers(0, 2**31 - 1), **self.conditional
            ).draw(N)

        if type(item0) is list:
            # conditions are indices into list
            # somewhat convoluted sampling strategy retained
            # for test backwards compatibility

            draws = np.zeros(condition.size)

            for c in np.unique(condition):
                these = c == condition
                N = np.sum(these)

                cond = {key: val[c] for (key, val) in self.conditional.items()}
                draws[these] = self[c].draw(N)

            return draws


class TimeVaryingDiscreteDistribution(Distribution):
    """
    This class provides a way to define a discrete distribution that
    is conditional on an index.

    Wraps a list of discrete distributions.

    Parameters
    ----------

    distributions : [DiscreteDistribution]
        A list of discrete distributions

    seed : int
        Seed for random number generator.
    """

    distributions = []

    def __init__(self, distributions, seed=0):
        # Set up the RNG
        super().__init__(seed)

        self.distributions = distributions

    def __getitem__(self, y):
        return self.distributions[y]

    def draw(self, condition):
        """
        Generate arrays of draws.
        The input is an array containing the conditions.
        The output is an array of the same length (axis 1 dimension)
        as the conditions containing random draws of the conditional
        distribution.

        Parameters
        ----------
        condition : np.array
            The input conditions to the distribution.

        Returns:
        ------------
        draws : np.array
        """
        # for now, assume that all the conditionals
        # are of the same type.
        # this matches the HARK 'time-varying' model architecture.

        # conditions are indices into list
        # somewhat convoluted sampling strategy retained
        # for test backwards compatibility

        draws = np.zeros(condition.size)

        for c in np.unique(condition):
            these = c == condition
            N = np.sum(these)

            draws[these] = self.distributions[c].draw(N)

        return draws


def approx_lognormal_gauss_hermite(N, mu=0.0, sigma=1.0, seed=0):
    d = Normal(mu, sigma).approx(N)
    return DiscreteDistribution(d.pmv, np.exp(d.atoms), seed=seed)


def calc_normal_style_pars_from_lognormal_pars(avg_lognormal, std_lognormal):
    varLognormal = std_lognormal**2
    varNormal = math.log(1 + varLognormal / avg_lognormal**2)
    avgNormal = math.log(avg_lognormal) - varNormal * 0.5
    std_normal = math.sqrt(varNormal)
    return avgNormal, std_normal


def calc_lognormal_style_pars_from_normal_pars(mu_normal, std_normal):
    varNormal = std_normal**2
    avg_lognormal = math.exp(mu_normal + varNormal * 0.5)
    varLognormal = (math.exp(varNormal) - 1) * avg_lognormal**2
    std_lognormal = math.sqrt(varLognormal)
    return avg_lognormal, std_lognormal


def approx_beta(N, a=1.0, b=1.0):
    """
    Calculate a discrete approximation to the beta distribution.  May be quite
    slow, as it uses a rudimentary numeric integration method to generate the
    discrete approximation.

    Parameters
    ----------
    N : int
        Size of discrete space vector to be returned.
    a : float
        First shape parameter (sometimes called alpha).
    b : float
        Second shape parameter (sometimes called beta).

    Returns
    -------
    d : DiscreteDistribution
        Probability associated with each point in array of discrete
        points for discrete probability mass function.
    """
    P = 1000
    vals = np.reshape(stats.beta.ppf(np.linspace(0.0, 1.0, N * P), a, b), (N, P))
    atoms = np.mean(vals, axis=1)
    pmv = np.ones(N) / float(N)
    return DiscreteDistribution(pmv, atoms)


def make_markov_approx_to_normal(x_grid, mu, sigma, K=351, bound=3.5):
    """
    Creates an approximation to a normal distribution with mean mu and standard
    deviation sigma, returning a stochastic vector called p_vec, corresponding
    to values in x_grid.  If a RV is distributed x~N(mu,sigma), then the expectation
    of a continuous function f() is E[f(x)] = numpy.dot(p_vec,f(x_grid)).

    Parameters
    ----------
    x_grid: numpy.array
        A sorted 1D array of floats representing discrete values that a normally
        distributed RV could take on.
    mu: float
        Mean of the normal distribution to be approximated.
    sigma: float
        Standard deviation of the normal distribution to be approximated.
    K: int
        Number of points in the normal distribution to sample.
    bound: float
        Truncation bound of the normal distribution, as +/- bound*sigma.

    Returns
    -------
    p_vec: numpy.array
        A stochastic vector with probability weights for each x in x_grid.
    """
    x_n = x_grid.size  # Number of points in the outcome grid
    lower_bound = -bound  # Lower bound of normal draws to consider, in SD
    upper_bound = bound  # Upper bound of normal draws to consider, in SD
    raw_sample = np.linspace(
        lower_bound, upper_bound, K
    )  # Evenly spaced draws between bounds
    f_weights = stats.norm.pdf(raw_sample)  # Relative probability of each draw
    sample = mu + sigma * raw_sample  # Adjusted bounds, given mean and stdev
    w_vec = np.zeros(x_n)  # A vector of outcome weights

    # Find the relative position of each of the draws
    sample_pos = np.searchsorted(x_grid, sample)
    sample_pos[sample_pos < 1] = 1
    sample_pos[sample_pos > x_n - 1] = x_n - 1

    # Make arrays of the x_grid point directly above and below each draw
    bot = x_grid[sample_pos - 1]
    top = x_grid[sample_pos]
    alpha = (sample - bot) / (top - bot)

    # Keep the weights (alpha) in bounds
    alpha_clipped = np.clip(alpha, 0.0, 1.0)

    # Loop through each x_grid point and add up the probability that each nearby
    # draw contributes to it (accounting for distance)
    for j in range(1, x_n):
        c = sample_pos == j
        w_vec[j - 1] = w_vec[j - 1] + np.dot(f_weights[c], 1.0 - alpha_clipped[c])
        w_vec[j] = w_vec[j] + np.dot(f_weights[c], alpha_clipped[c])

    # Reweight the probabilities so they sum to 1
    W = np.sum(w_vec)
    p_vec = w_vec / W

    # Check for obvious errors, and return p_vec
    assert (
        (np.all(p_vec >= 0.0))
        and (np.all(p_vec <= 1.0))
        and (np.isclose(np.sum(p_vec), 1.0))
    )
    return p_vec


def make_markov_approx_to_normal_by_monte_carlo(x_grid, mu, sigma, N_draws=10000):
    """
    Creates an approximation to a normal distribution with mean mu and standard
    deviation sigma, by Monte Carlo.
    Returns a stochastic vector called p_vec, corresponding
    to values in x_grid.  If a RV is distributed x~N(mu,sigma), then the expectation
    of a continuous function f() is E[f(x)] = numpy.dot(p_vec,f(x_grid)).

    Parameters
    ----------
    x_grid: numpy.array
        A sorted 1D array of floats representing discrete values that a normally
        distributed RV could take on.
    mu: float
        Mean of the normal distribution to be approximated.
    sigma: float
        Standard deviation of the normal distribution to be approximated.
    N_draws: int
        Number of draws to use in Monte Carlo.

    Returns
    -------
    p_vec: numpy.array
        A stochastic vector with probability weights for each x in x_grid.
    """

    # Take random draws from the desired normal distribution
    random_draws = np.random.normal(loc=mu, scale=sigma, size=N_draws)

    # Compute the distance between the draws and points in x_grid
    distance = np.abs(x_grid[:, np.newaxis] - random_draws[np.newaxis, :])

    # Find the indices of the points in x_grid that are closest to the draws
    distance_minimizing_index = np.argmin(distance, axis=0)

    # For each point in x_grid, the approximate probability of that point is the number
    # of Monte Carlo draws that are closest to that point
    p_vec = np.zeros_like(x_grid)
    for p_index, p in enumerate(p_vec):
        p_vec[p_index] = np.sum(distance_minimizing_index == p_index) / N_draws

    # Check for obvious errors, and return p_vec
    assert (
        (np.all(p_vec >= 0.0))
        and (np.all(p_vec <= 1.0))
        and (np.isclose(np.sum(p_vec)), 1.0)
    )
    return p_vec


def make_tauchen_ar1(N, sigma=1.0, ar_1=0.9, bound=3.0):
    """
    Function to return a discretized version of an AR1 process.
    See http://www.fperri.net/TEACHING/macrotheory08/numerical.pdf for details

    Parameters
    ----------
    N: int
        Size of discretized grid
    sigma: float
        Standard deviation of the error term
    ar_1: float
        AR1 coefficient
    bound: float
        The highest (lowest) grid point will be bound (-bound) multiplied by the unconditional
        standard deviation of the process

    Returns
    -------
    y: np.array
        Grid points on which the discretized process takes values
    trans_matrix: np.array
        Markov transition array for the discretized process
    """
    yN = bound * sigma / ((1 - ar_1**2) ** 0.5)
    y = np.linspace(-yN, yN, N)
    d = y[1] - y[0]
    trans_matrix = np.ones((N, N))
    for j in range(N):
        for k_1 in range(N - 2):
            k = k_1 + 1
            trans_matrix[j, k] = stats.norm.cdf(
                (y[k] + d / 2.0 - ar_1 * y[j]) / sigma
            ) - stats.norm.cdf((y[k] - d / 2.0 - ar_1 * y[j]) / sigma)
        trans_matrix[j, 0] = stats.norm.cdf((y[0] + d / 2.0 - ar_1 * y[j]) / sigma)
        trans_matrix[j, N - 1] = 1.0 - stats.norm.cdf(
            (y[N - 1] - d / 2.0 - ar_1 * y[j]) / sigma
        )

    return y, trans_matrix


# ================================================================================
# ==================== Functions for manipulating discrete distributions =========
# ================================================================================


def add_discrete_outcome_constant_mean(distribution, x, p, sort=False):
    """
    Adds a discrete outcome of x with probability p to an existing distribution,
    holding constant the relative probabilities of other outcomes and overall mean.

    Parameters
    ----------
    distribution : DiscreteDistribution
        A one-dimensional DiscreteDistribution.
    x : float
        The new value to be added to the distribution.
    p : float
        The probability of the discrete outcome x occuring.
    sort: bool
        Whether or not to sort atoms before returning it

    Returns
    -------
    d : DiscreteDistribution
        Probability associated with each point in array of discrete
        points for discrete probability mass function.
    """

    if type(distribution) != TimeVaryingDiscreteDistribution:
        atoms = np.append(x, distribution.atoms * (1 - p * x) / (1 - p))
        pmv = np.append(p, distribution.pmv * (1 - p))

        if sort:
            indices = np.argsort(atoms)
            atoms = atoms[indices]
            pmv = pmv[indices]

        return DiscreteDistribution(pmv, atoms)
    elif type(distribution) == TimeVaryingDiscreteDistribution:
        # apply recursively on all the internal distributions
        return TimeVaryingDiscreteDistribution(
            [
                add_discrete_outcome_constant_mean(d, x, p)
                for d in distribution.distributions
            ],
            seed=distribution.seed,
        )


def add_discrete_outcome(distribution, x, p, sort=False):
    """
    Adds a discrete outcome of x with probability p to an existing distribution,
    holding constant the relative probabilities of other outcomes.

    Parameters
    ----------
    distribution : DiscreteDistribution
        One-dimensional distribution to which the outcome is to be added.
    x : float
        The new value to be added to the distribution.
    p : float
        The probability of the discrete outcome x occuring.

    Returns
    -------
    d : DiscreteDistribution
        Probability associated with each point in array of discrete
        points for discrete probability mass function.
    """

    atoms = np.append(x, distribution.atoms)
    pmv = np.append(p, distribution.pmv * (1 - p))

    if sort:
        indices = np.argsort(atoms)
        atoms = atoms[indices]
        pmv = pmv[indices]

    return DiscreteDistribution(pmv, atoms)


def combine_indep_dstns(*distributions, seed=0):
    """
    Given n independent vector-valued discrete distributions, construct their joint discrete distribution.
    Can take multivariate discrete distributions as inputs.

    Parameters
    ----------
    distributions : DiscreteDistribution
        Arbitrary number of discrete distributionss to combine. Their realizations must be
        vector-valued (for each D in distributions, it must be the case that len(D.dim())==1).

    Returns
    -------
    A DiscreteDistribution representing the joint distribution of the given
    random variables.
    """
    # Get information on the distributions
    dist_lengths = ()
    dist_dims = ()
    dist_is_labeled = ()
    var_labels = ()
    for dist in distributions:

        if len(dist.dim()) > 1:
            raise NotImplementedError(
                "We currently only support combining vector-valued distributions."
            )

        dist_dims += (dist.dim(),)
        dist_lengths += (len(dist.pmv),)

        labeled = isinstance(dist, DiscreteDistributionLabeled)
        dist_is_labeled += (labeled,)
        if labeled:
            var_labels += tuple(dist.dataset.data_vars.keys())
        else:
            var_labels += tuple([""] * dist.dim()[0])

    number_of_distributions = len(distributions)

    all_labeled = all(dist_is_labeled)
    labels_are_unique = len(var_labels) == len(set(var_labels))

    # We need the combinations of indices of realizations in all
    # distributions
    inds = np.meshgrid(
        *[np.array(range(l), dtype=int) for l in dist_lengths], indexing="ij"
    )
    inds = [x.flatten() for x in inds]

    atoms_out = []
    P_temp = []
    for i, ind_vec in enumerate(inds):
        atoms_out += [distributions[i].atoms[..., ind_vec]]
        P_temp += [distributions[i].pmv[ind_vec]]

    atoms_out = np.concatenate(atoms_out, axis=0)
    P_temp = np.stack(P_temp, axis=0)
    P_out = np.prod(P_temp, axis=0)

    assert np.isclose(np.sum(P_out), 1), "Probabilities do not sum to 1!"

    if all_labeled and labels_are_unique:
        combined_dstn = DiscreteDistributionLabeled(
            pmv=P_out,
            atoms=atoms_out,
            var_names=var_labels,
            seed=seed,
        )
    else:
        if all_labeled and not labels_are_unique:
            warn(
                "There are duplicated labels in the provided distributions. Returning a non-labeled combination"
            )
        combined_dstn = DiscreteDistribution(P_out, atoms_out, seed=seed)

    return combined_dstn


def calc_expectation(dstn, func=lambda x: x, *args):
    """
    Expectation of a function, given an array of configurations of its inputs
    along with a DiscreteDistribution object that specifies the probability
    of each configuration.

    Parameters
    ----------
    dstn : DiscreteDistribution
        The distribution over which the function is to be evaluated.
    func : function
        The function to be evaluated.
        This function should take an array of shape dstn.dim() and return
        either arrays of arbitrary shape or scalars.
        It may also take other arguments *args.
    *args :
        Other inputs for func, representing the non-stochastic arguments.
        The the expectation is computed at f(dstn, *args).

    Returns
    -------
    f_exp : np.array or scalar
        The expectation of the function at the queried values.
        Scalar if only one value.
    """

    f_query = [func(dstn.atoms[..., i], *args) for i in range(len(dstn.pmv))]

    f_query = np.stack(f_query, axis=-1)

    # From the numpy.dot documentation:
    # If both a and b are 1-D arrays, it is inner product of vectors (without complex conjugation).
    # If a is an N-D array and b is a 1-D array, it is a sum product over the last axis of a and b.
    # Thus, if func returns scalars, f_exp will be a scalar and if it returns arrays f_exp
    # will be an array of the same shape.
    f_exp = np.dot(f_query, dstn.pmv)

    return f_exp


def distr_of_function(dstn, func=lambda x: x, *args):
    """
    Finds the distribution of a random variable Y that is a function
    of discrete random variable atoms, Y=f(atoms).

    Parameters
    ----------
    dstn : DiscreteDistribution
        The distribution over which the function is to be evaluated.
    func : function
        The function to be evaluated.
        This function should take an array of shape dstn.dim().
        It may also take other arguments *args.
    *args :
        Additional non-stochastic arguments for func,
        The function is computed at f(dstn, *args).

    Returns
    -------
    f_dstn : DiscreteDistribution
        The distribution of func(dstn).
    """
    # Apply function to every event realization
    f_query = [func(dstn.atoms[..., i], *args) for i in range(len(dstn.pmv))]

    # Stack results along their last (new) axis
    f_query = np.stack(f_query, axis=-1)

    f_dstn = DiscreteDistribution(dstn.pmv, f_query)

    return f_dstn


class MarkovProcess(Distribution):
    """
    A representation of a discrete Markov process.

    Parameters
    ----------
    transition_matrix : np.array
        An array of floats representing a probability mass for
        each state transition.
    seed : int
        Seed for random number generator.

    """

    transition_matrix = None

    def __init__(self, transition_matrix, seed=0):
        """
        Initialize a discrete distribution.

        """
        self.transition_matrix = transition_matrix

        # Set up the RNG
        super().__init__(seed)

    def draw(self, state):
        """
        Draw new states fromt the transition matrix.

        Parameters
        ----------
        state : int or nd.array
            The state or states (1-D array) from which to draw new states.

        Returns
        -------
        new_state : int or nd.array
            New states.
        """

        def sample(s):
            return self._rng.choice(
                self.transition_matrix.shape[1], p=self.transition_matrix[s, :]
            )

        array_sample = np.frompyfunc(sample, 1, 1)

        return array_sample(state)


def expected(func=None, dist=None, args=(), **kwargs):
    """
    Expectation of a function, given an array of configurations of its inputs
    along with a DiscreteDistribution(atomsRA) object that specifies the probability
    of each configuration.

    Parameters
    ----------
    func : function
        The function to be evaluated.
        This function should take the full array of distribution values
        and return either arrays of arbitrary shape or scalars.
        It may also take other arguments *args.
        This function differs from the standalone `calc_expectation`
        method in that it uses numpy's vectorization and broadcasting
        rules to avoid costly iteration.
        Note: If you need to use a function that acts on single outcomes
        of the distribution, consier `distribution.calc_expectation`.
    dist : DiscreteDistribution or DiscreteDistributionLabeled
        The distribution over which the function is to be evaluated.
    args : tuple
        Other inputs for func, representing the non-stochastic arguments.
        The the expectation is computed at f(dstn, *args).
    labels : bool
        If True, the function should use labeled indexing instead of integer
        indexing using the distribution's underlying rv coordinates. For example,
        if `dims = ('rv', 'x')` and `coords = {'rv': ['a', 'b'], }`, then
        the function can be `lambda x: x["a"] + x["b"]`.

    Returns
    -------
    f_exp : np.array or scalar
        The expectation of the function at the queried values.
        Scalar if only one value.
    """

    if not isinstance(args, tuple):
        args = (args,)

    if isinstance(dist, DiscreteDistributionLabeled):
        return dist.expected(func, *args, **kwargs)
    elif isinstance(dist, DiscreteDistribution):
        return dist.expected(func, *args)<|MERGE_RESOLUTION|>--- conflicted
+++ resolved
@@ -129,7 +129,7 @@
         )
 
 
-### CONTINUOUS DISTRIBUTIONS
+# CONTINUOUS DISTRIBUTIONS
 
 
 class ContinuousFrozenDistribution(rv_continuous_frozen, Distribution):
@@ -517,7 +517,7 @@
         super().__init__(stats.weibull_min, c=shape, scale=scale, seed=seed)
 
 
-### MULTIVARIATE DISTRIBUTIONS
+# MULTIVARIATE DISTRIBUTIONS
 
 
 class MVNormal(multivariate_normal_frozen, Distribution):
@@ -583,7 +583,7 @@
         )
 
 
-### DISCRETE DISTRIBUTIONS
+# DISCRETE DISTRIBUTIONS
 
 
 class DiscreteFrozenDistribution(rv_discrete_frozen, Distribution):
@@ -631,22 +631,13 @@
 
     def __init__(self, pmv, atoms, seed=0):
 
-<<<<<<< HEAD
         super().__init__(seed=seed)
-=======
-        self.pmv = np.asarray(pmv)
->>>>>>> ac76f68a
 
         self.pmv = np.asarray(pmv)
         self.atoms = np.atleast_2d(atoms)
 
         # Check that pmv and atoms have compatible dimensions.
-<<<<<<< HEAD
         if not self.pmv.size == self.atoms.shape[-1]:
-=======
-        same_dims = self.pmv.size == self.atoms.shape[-1]
-        if not same_dims:
->>>>>>> ac76f68a
             raise ValueError(
                 "Provided pmv and atoms arrays have incompatible dimensions. "
                 + "The length of the pmv must be equal to that of atoms's last dimension."
@@ -960,60 +951,6 @@
         return self.dataset.data_vars
 
     @property
-<<<<<<< HEAD
-=======
-    def atoms(self):
-        """
-        Returns the distribution's data as a numpy.ndarray.
-        """
-        data_vars = self.variables
-        return np.vstack([data_vars[key].values for key in data_vars.keys()])
-
-    @property
-    def pmv(self):
-        """
-        Returns the distribution's probability mass function.
-        """
-        return self.pmf.values
-
-    @property
-    def seed(self):
-        """
-        Returns the distribution's seed.
-        """
-        return self.dataset.seed
-
-    @seed.setter
-    def seed(self, value):
-        """
-        Set the distribution's seed and updates the RNG state
-        """
-        # Update the seed
-        self.dataset.attrs["seed"] = value
-        # With the seed having been updated, the RNG must be updated too
-        self.RNG = np.random.default_rng(self.seed)
-
-    @property
-    def RNG(self):
-        """
-        Returns the distribution's random number generator.
-        """
-        return self.dataset.RNG
-
-    @RNG.setter
-    def RNG(self, value):
-        """
-        Sets the distribution's random number generator.
-        """
-        if isinstance(value, np.random._generator.Generator):
-            self.dataset.attrs["RNG"] = value
-        else:
-            raise ValueError(
-                "The RNG property must be an instance of numpy.random._generator.Generator"
-            )
-
-    @property
->>>>>>> ac76f68a
     def name(self):
         """
         The distribution's name.
