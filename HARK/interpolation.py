--- conflicted
+++ resolved
@@ -13,11 +13,7 @@
 from scipy.interpolate import CubicHermiteSpline
 
 from HARK.core import MetricObject
-<<<<<<< HEAD
 from HARK.rewards import CRRAutility, CRRAutilityP, CRRAutilityPP
-=======
-from HARK.utilities import CRRAutility, CRRAutilityP, CRRAutilityPP
->>>>>>> ac76f68a
 
 
 def _isscalar(x):
