# Release Notes

## Introduction

This document contains the release notes of HARK. HARK aims to produce an open source repository of highly modular, easily interoperable code for solving, simulating, and estimating dynamic economic models with heterogeneous agents.

For more information on HARK, see [our Github organization](https://github.com/econ-ark).

## Changes

### 0.10.9

Release Data: TBD

#### Major Changes

* Adds a constructor for LogNormal distributions from mean and standard deviation [#891](https://github.com/econ-ark/HARK/pull/891/)
* Uses new LogNormal constructor in ConsPortfolioModel [#891](https://github.com/econ-ark/HARK/pull/891/)
* calcExpectations method for taking the expectation of a distribution over a function [#884](https://github.com/econ-ark/HARK/pull/884/] (#897)[https://github.com/econ-ark/HARK/pull/897/)
* Centralizes the definition of value, marginal value, and marginal marginal value functions that use inverse-space
interpolation for problems with CRRA utility. See [#888](https://github.com/econ-ark/HARK/pull/888).
* MarkovProcess class [#902](https://github.com/econ-ark/HARK/pull/902)
* Adds a SSA life tables and methods to extract survival probabilities from them [#986](https://github.com/econ-ark/HARK/pull/906).
* Fix the return fields of `dcegm/calcCrossPoints`[#909](https://github.com/econ-ark/HARK/pull/909).
* Corrects location of constructor documentation to class string for Sphinx rendering [#908](https://github.com/econ-ark/HARK/pull/908)

#### Minor Changes

* Move AgentType constructor parameters docs to class docstring so it is rendered by Sphinx.
* Remove uses of deprecated time.clock [#887](https://github.com/econ-ark/HARK/pull/887)
<<<<<<< HEAD
* Change internal representation of parameters to Distributions to ndarray type
=======
* AgentType simulate() method now returns history. [#916](https://github.com/econ-ark/HARK/pull/916)
* Rename DiscreteDistribution.drawDiscrete() to draw()

>>>>>>> af562318

### 0.10.8

Release Data: Nov. 05 2020

#### Major Changes

* Namespace variables for the Market class [#765](https://github.com/econ-ark/HARK/pull/765)
* We now have a Numba based implementation of PerfForesightConsumerType model available as PerfForesightConsumerTypeFast [#774](https://github.com/econ-ark/HARK/pull/774)
* Namespace for exogenous shocks [#803](https://github.com/econ-ark/HARK/pull/803)
* Namespace for controls [#855](https://github.com/econ-ark/HARK/pull/855)
* State and poststate attributes replaced with state_now and state_prev namespaces [#836](https://github.com/econ-ark/HARK/pull/836)

#### Minor Changes 

* Use shock_history namespace for pre-evaluated shock history [#812](https://github.com/econ-ark/HARK/pull/812)
* Fixes seed of PrefShkDstn on initialization and add tests for simulation output
* Reformat code style using black

### 0.10.7

Release Date: 08-08-2020

#### Major Changes

- Add a custom KrusellSmith Model [#762](https://github.com/econ-ark/HARK/pull/762)
- Simulations now uses a dictionary `history` to store state history instead of `_hist` attributes [#674](https://github.com/econ-ark/HARK/pull/674)
- Removed time flipping and time flow state, "forward/backward time" through data access [#570](https://github.com/econ-ark/HARK/pull/570)
- Simulation draw methods are now individual distributions like `Uniform`, `Lognormal`, `Weibull` [#624](https://github.com/econ-ark/HARK/pull/624)

#### Minor Changes 

- unpackcFunc is deprecated, use unpack(parameter) to unpack a parameter after solving the model [#784](https://github.com/econ-ark/HARK/pull/784)
- Remove deprecated Solution Class, use HARKObject across the codebase [#772](https://github.com/econ-ark/HARK/pull/772)
- Add option to find crossing points in the envelope step of DCEGM algorithm [#758](https://github.com/econ-ark/HARK/pull/758)
- Fix reset bug in the behaviour of AgentType.resetRNG(), implemented individual resetRNG methods for AgentTypes [#757](https://github.com/econ-ark/HARK/pull/757)
- Seeds are set at initialisation of a distribution object rather than draw method [#691](https://github.com/econ-ark/HARK/pull/691) [#750](https://github.com/econ-ark/HARK/pull/750), [#729](https://github.com/econ-ark/HARK/pull/729)
- Deal with portfolio share of 'bad' assets [#749](https://github.com/econ-ark/HARK/pull/749)
- Fix bug in make_figs utilities function [#755](https://github.com/econ-ark/HARK/pull/755)
- Fix typo bug in Perfect Foresight Model solver [#743](https://github.com/econ-ark/HARK/pull/743)
- Add initial support for logging in ConsIndShockModel [#714](https://github.com/econ-ark/HARK/pull/714)
- Speed up simulation in AggShockMarkovConsumerType [#702](https://github.com/econ-ark/HARK/pull/702)
- Fix logic bug in DiscreteDistribution draw method [#715](https://github.com/econ-ark/HARK/pull/715)
- Implemented distributeParams to distributes heterogeneous values of one parameter to a set of agents [#692](https://github.com/econ-ark/HARK/pull/692)
- NelderMead is now part of estimation [#693](https://github.com/econ-ark/HARK/pull/693)
- Fix typo bug in parallel [#682](https://github.com/econ-ark/HARK/pull/682)
- Fix DiscreteDstn to make it work with multivariate distributions [#646](https://github.com/econ-ark/HARK/pull/646)
- BayerLuetticke removed from HARK, is now a REMARK [#603](https://github.com/econ-ark/HARK/pull/603)
- cstwMPC removed from HARK, is now a REMARK [#666](https://github.com/econ-ark/HARK/pull/666)
- SolvingMicroDSOPs removed from HARK, is now a REMARK [#651](https://github.com/econ-ark/HARK/pull/651)
- constructLogNormalIncomeProcess is now a method of IndShockConsumerType [#661](https://github.com/econ-ark/HARK/pull/661)
- Discretize continuous distributions [#657](https://github.com/econ-ark/HARK/pull/657)
- Data used in cstwMPC is now in HARK.datasets [#622](https://github.com/econ-ark/HARK/pull/622)
- Refactor checkConditions by adding a checkCondition method instead of writing custom checks for each condition [#568](https://github.com/econ-ark/HARK/pull/568)
- Examples update [#768](https://github.com/econ-ark/HARK/pull/768), [#759](https://github.com/econ-ark/HARK/pull/759), [#756](https://github.com/econ-ark/HARK/pull/756), [#727](https://github.com/econ-ark/HARK/pull/727), [#698](https://github.com/econ-ark/HARK/pull/698), [#697](https://github.com/econ-ark/HARK/pull/697), [#561](https://github.com/econ-ark/HARK/pull/561), [#654](https://github.com/econ-ark/HARK/pull/654), [#633](https://github.com/econ-ark/HARK/pull/633), [#775](https://github.com/econ-ark/HARK/pull/775)


### 0.10.6

Release Date: 17-04-2020

#### Major Changes

* Add Bellman equations for cyclical model example [#600](https://github.com/econ-ark/HARK/pull/600)

* read_shocks now reads mortality as well [#613](https://github.com/econ-ark/HARK/pull/613)

* Discrete probability distributions are now classes [#610](https://github.com/econ-ark/HARK/pull/610)

#### Minor Changes 



### 0.10.5

Release Date: 24-03-2020

#### Major Changes
 * Default parameters dictionaries for ConsumptionSaving models have been moved from ConsumerParameters to nearby the classes that use them. [#527](https://github.com/econ-ark/HARK/pull/527)

 * Improvements and cleanup of ConsPortfolioModel, and adding the ability to specify an age-varying list of RiskyAvg and RiskyStd. [#577](https://github.com/econ-ark/HARK/pull/527)

 * Rewrite and simplification of ConsPortfolioModel solver. [#594](https://github.com/econ-ark/HARK/pull/594)

#### Minor Changes 

### 0.10.4

Release Date: 05-03-2020

#### Major Changes
 - Last release to support Python 2.7, future releases of econ-ark will support Python 3.6+ [#478](https://github.com/econ-ark/HARK/pull/478)
 - Move non-reusable model code to examples directory, BayerLuetticke, FashionVictim now in examples instead of in HARK code [#442](https://github.com/econ-ark/HARK/pull/442)
 - Load default parameters for ConsumptionSaving models [#466](https://github.com/econ-ark/HARK/pull/466)
 - Improved implementaion of parallelNelderMead [#300](https://github.com/econ-ark/HARK/pull/300)
 
#### Minor Changes 
 - Notebook utility functions for determining platform, GUI, latex (installation) are available in HARK.utilities [#512](https://github.com/econ-ark/HARK/pull/512)
 - Few DemARKs moved to examples [#472](https://github.com/econ-ark/HARK/pull/472)
 - MaxKinks available in ConsumerParameters again [#486](https://github.com/econ-ark/HARK/pull/486)


### 0.10.3

Release Date: 12-12-2019

#### Major Changes

- Added constrained perfect foresight model solution. ([#299](https://github.com/econ-ark/HARK/pull/299)

#### Minor Changes

- Fixed slicing error in minimizeNelderMead. ([#460](https://github.com/econ-ark/HARK/pull/460))
- Fixed matplotlib GUI error. ([#444](https://github.com/econ-ark/HARK/pull/444))
- Pinned sphinx dependency. ([#436](https://github.com/econ-ark/HARK/pull/436))
- Fixed bug in ConsPortfolioModel in which the same risky rate of return would be drawn over and over. ([#433](https://github.com/econ-ark/HARK/pull/433))
- Fixed sphinx dependency errors. ([#411](https://github.com/econ-ark/HARK/pull/411))
- Refactored simultation.py. ([#408](https://github.com/econ-ark/HARK/pull/408))
- AgentType.simulate() now throws informative errors if
attributes required for simulation do not exist, or initializeSim() has
never been called. ([#320](https://github.com/econ-ark/HARK/pull/320))

### 0.10.2

Release Date: 10-03-2019

#### Minor Changes
- Add some bugfixes and unit tests to HARK.core. ([#401](https://github.com/econ-ark/HARK/pull/401))
- Fix error in discrete portfolio choice's AdjustPrb. ([#391](https://github.com/econ-ark/HARK/pull/391))

### 0.10.1.dev5

Release Date: 09-25-2019

#### Minor Changes
- Added portfolio choice between risky and safe assets (ConsPortfolioModel). ([#241](https://github.com/econ-ark/HARK/pull/241))

### 0.10.1.dev4

Release Date: 09-19-2019

#### Minor Changes
- Fixes cubic interpolation in KinkedRSolver. ([#386](https://github.com/econ-ark/HARK/pull/386))
- Documentes the procedure for constructing value function inverses and fixes bug in which survival rate was not included in absolute patience factor. ([#383](https://github.com/econ-ark/HARK/pull/383))
- Fixes problems that sometimes prevented multiprocessing from working. ([#377](https://github.com/econ-ark/HARK/pull/377))

### 0.10.1.dev3

Release Date: 07-23-2019

#### Minor Changes
- Missed pre-solve fix (see [#363](https://github.com/econ-ark/HARK/pull/363) for more context). ([#367](https://github.com/econ-ark/HARK/pull/367))

### 0.10.1.dev2

Release Date: 07-22-2019

#### Minor Changes
- Revert pre-solve commit due to bug.  ([#363](https://github.com/econ-ark/HARK/pull/363))

### 0.10.1.dev1

Release Date: 07-20-2019

#### Breaking Changes
- See #302 under minor changes.

#### Major Changes
- Adds BayerLuetticke notebooks and functionality. ([#328](https://github.com/econ-ark/HARK/pull/328))

#### Minor Changes
- Fixes one-asset HANK models for endowment economy (had MP wired in as the shock). ([#355](https://github.com/econ-ark/HARK/pull/355))
- Removes jupytext *.py files. ([#354](https://github.com/econ-ark/HARK/pull/354))
- Reorganizes documentation and configures it to work with Read the Docs. ([#353](https://github.com/econ-ark/HARK/pull/353))
- Adds notebook illustrating dimensionality reduction in Bayer and Luetticke. ([#345](https://github.com/econ-ark/HARK/pull/345))
- Adds notebook illustrating how the Bayer & Luetticke invoke the discrete cosine transformation(DCT) and fixed copula to reduce dimensions of the problem.([#344](https://github.com/econ-ark/HARK/pull/344))
- Makes BayerLuetticke HANK tools importable as a module. ([#342](https://github.com/econ-ark/HARK/pull/342))
- Restores functionality of SGU_solver. ([#341](https://github.com/econ-ark/HARK/pull/341))
- Fixes datafile packaging issue. ([#332](https://github.com/econ-ark/HARK/pull/332))
- Deletes .py file from Bayer-Luetticke folder. ([#329](https://github.com/econ-ark/HARK/pull/329))
- Add an empty method for preSolve called checkRestrictions that can be overwritten in classes inheriting from AgentType to check for illegal parameter values. ([#324](https://github.com/econ-ark/HARK/pull/324))
- Adds a call to updateIncomeProcess() in preSolve() to avoid solutions being based on wrong income process specifications if some parameters change between two solve() calls. ([#323](https://github.com/econ-ark/HARK/pull/323))
- Makes checkConditions() less verbose when the checks are not actually performed by converting a print statement to an inline comment. ([#321](https://github.com/econ-ark/HARK/pull/321))
- Raises more readable exception when simultate() is called without solving first. ([#315](https://github.com/econ-ark/HARK/pull/315)) 
- Removes testing folder (part of ongoing test restructuring). ([#304](https://github.com/econ-ark/HARK/pull/304))
- Fixes unintended behavior in default simDeath(). Previously, all agents would die off in the first period, but they were meant to always survive. ([#302](https://github.com/econ-ark/HARK/pull/302)) __Warning__: Potentially breaking change.

### 0.10.1

Release Date: 05-30-2019

No changes from 0.10.0.dev3.

### 0.10.0.dev3

Release Date: 05-18-2019

#### Major Changes
- Fixes multithreading problems by using Parallels(backend='multiprocessing'). ([287](https://github.com/econ-ark/HARK/pull/287))
- Fixes bug caused by misapplication of check_conditions. ([284](https://github.com/econ-ark/HARK/pull/284))
- Adds functions to calculate quadrature nodes and weights for numerically evaluating expectations in the presence of (log-)normally distributed random variables. ([258](https://github.com/econ-ark/HARK/pull/258))

#### Minor Changes
- Adds method decorator which validates that arguments passed in are not empty. ([282](https://github.com/econ-ark/HARK/pull/282)
- Lints a variety of files.  These PRs include some additional/related minor changes, like replacing an exec function, removing some lambdas, adding some files to .gitignore, etc. ([274](https://github.com/econ-ark/HARK/pull/274), [276](https://github.com/econ-ark/HARK/pull/276), [277](https://github.com/econ-ark/HARK/pull/277), [278](https://github.com/econ-ark/HARK/pull/278), [281](https://github.com/econ-ark/HARK/pull/281))
- Adds vim swp files to gitignore. ([269](https://github.com/econ-ark/HARK/pull/269))
- Adds version dunder in init. ([265](https://github.com/econ-ark/HARK/pull/265))
- Adds flake8 to requirements.txt and config. ([261](https://github.com/econ-ark/HARK/pull/261))
- Adds some unit tests for IndShockConsumerType. ([256](https://github.com/econ-ark/HARK/pull/256))

### 0.10.0.dev2

Release Date: 04-18-2019

#### Major Changes

None

#### Minor Changes

* Fix verbosity check in ConsIndShockModel. ([250](https://github.com/econ-ark/HARK/pull/250))

#### Other Changes

None

### 0.10.0.dev1

Release Date: 04-12-2019

#### Major Changes

* Adds [tools](https://github.com/econ-ark/HARK/blob/master/HARK/dcegm.py) to solve problems that arise from the interaction of discrete and continuous variables, using the [DCEGM](https://github.com/econ-ark/DemARK/blob/master/notebooks/DCEGM-Upper-Envelope.ipynb) method of [Iskhakov et al.](https://onlinelibrary.wiley.com/doi/abs/10.3982/QE643), who apply the their discrete-continuous solution algorithm to the problem of optimal endogenous retirement; their results are replicated using our new tool [here](https://github.com/econ-ark/REMARK/blob/master/REMARKs/EndogenousRetirement/Endogenous-Retirement.ipynb). ([226](https://github.com/econ-ark/HARK/pull/226))
* Parameters of ConsAggShockModel.CobbDouglasEconomy.updateAFunc and ConsAggShockModel.CobbDouglasMarkovEconomy.updateAFunc that govern damping and the number of discarded 'burn-in' periods were previously hardcoded, now proper instance-level parameters. ([244](https://github.com/econ-ark/HARK/pull/244))
* Improve accuracy and performance of functions for evaluating the integrated value function and conditional choice probabilities for models with extreme value type I taste shocks. ([242](https://github.com/econ-ark/HARK/pull/242))
* Add calcLogSum, calcChoiceProbs, calcLogSumChoiceProbs to HARK.interpolation. ([209](https://github.com/econ-ark/HARK/pull/209), [217](https://github.com/econ-ark/HARK/pull/217))
* Create tool to produce an example "template" of a REMARK based on SolvingMicroDSOPs. ([176](https://github.com/econ-ark/HARK/pull/176))

#### Minor Changes

* Moved old utilities tests. ([245](https://github.com/econ-ark/HARK/pull/245))
* Deleted old files related to "cstwMPCold". ([239](https://github.com/econ-ark/HARK/pull/239))
* Set numpy floating point error level to ignore. ([238](https://github.com/econ-ark/HARK/pull/238))
* Fixed miscellaneous imports. ([212](https://github.com/econ-ark/HARK/pull/212), [224](https://github.com/econ-ark/HARK/pull/224), [225](https://github.com/econ-ark/HARK/pull/225))
* Improve the tests of buffer stock model impatience conditions in IndShockConsumerType. ([219](https://github.com/econ-ark/HARK/pull/219))
* Add basic support for Travis continuous integration testing. ([208](https://github.com/econ-ark/HARK/pull/208))
* Add SciPy to requirements.txt. ([207](https://github.com/econ-ark/HARK/pull/207))
* Fix indexing bug in bilinear interpolation. ([194](https://github.com/econ-ark/HARK/pull/194))
* Update the build process to handle Python 2 and 3 compatibility. ([172](https://github.com/econ-ark/HARK/pull/172))
* Add MPCnow attribute to ConsGenIncProcessModel. ([170](https://github.com/econ-ark/HARK/pull/170))
* All standalone demo files have been removed. The content that was in these files can now be found in similarly named Jupyter notebooks in the DEMARK repository. Some of these notebooks are also linked from econ-ark.org.  ([229](https://github.com/econ-ark/HARK/pull/229), [243](https://github.com/econ-ark/HARK/pull/243))

#### Other Notes

* Not all changes from 0.9.1 may be listed in these release notes.  If you are having trouble addressing a breaking change, please reach out to us.
<|MERGE_RESOLUTION|>--- conflicted
+++ resolved
@@ -28,13 +28,9 @@
 
 * Move AgentType constructor parameters docs to class docstring so it is rendered by Sphinx.
 * Remove uses of deprecated time.clock [#887](https://github.com/econ-ark/HARK/pull/887)
-<<<<<<< HEAD
 * Change internal representation of parameters to Distributions to ndarray type
-=======
 * AgentType simulate() method now returns history. [#916](https://github.com/econ-ark/HARK/pull/916)
 * Rename DiscreteDistribution.drawDiscrete() to draw()
-
->>>>>>> af562318
 
 ### 0.10.8
 
