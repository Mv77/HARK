--- conflicted
+++ resolved
@@ -14,15 +14,11 @@
 
 #### Major Changes
 
-<<<<<<< HEAD
-* Centralizes the definition of value, marginal value, and marginal marginal value functions that use inverse-space
-interpolation for problems with CRRA utility. See [#888](https://github.com/econ-ark/HARK/pull/888).
-=======
 * Adds a constructor for LogNormal distributions from mean and standard deviation (#891)[https://github.com/econ-ark/HARK/pull/891/]
 * Uses new LogNormal constructor in ConsPortfolioModel (#891)[https://github.com/econ-ark/HARK/pull/891/]
 * calcExpectations method for taking the expectation of a distribution over a function (#884)[https://github.com/econ-ark/HARK/pull/884/]
-
->>>>>>> 435937c3
+* Centralizes the definition of value, marginal value, and marginal marginal value functions that use inverse-space
+interpolation for problems with CRRA utility. See [#888](https://github.com/econ-ark/HARK/pull/888).
 
 #### Minor Changes
 
