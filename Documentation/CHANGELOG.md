# Release Notes

## Introduction

This document contains the release notes of HARK. HARK aims to produce an open source repository of highly modular, easily interoperable code for solving, simulating, and estimating dynamic economic models with heterogeneous agents.

For more information on HARK, see [our Github organization](https://github.com/econ-ark).

## Changes

<<<<<<< HEAD
### 0.15.0

Release Date: TBA

### Major Changes

### Minor Changes

- Add option to pass pre-built grid to `LinearFast`. [1388](https://github.com/econ-ark/HARK/pull/1388)
=======
### 0.14.1

Release date: February 28, 2024

#### Major Changes

none

#### Minor Changes

- Fixes a bug in make_figs arising from the metadata argument being incompatible with jpg. [#1386](https://github.com/econ-ark/HARK/pull/1386)
- Reverts behavior of the repr method of the Model class, so that long strings aren't generated. Full description is available with describe(). [#1390](https://github.com/econ-ark/HARK/pull/1390)
>>>>>>> 649d8c6e

### 0.14.0

Release Date: February 12, 2024

#### Major Changes

- Adds `HARK.core.AgentPopulation` class to represent a population of agents with ex-ante heterogeneous parametrizations as distributions. [#1237](https://github.com/econ-ark/HARK/pull/1237)
- Adds `HARK.core.Parameters` class to represent a collection of time varying and time invariant parameters in a model. [#1240](https://github.com/econ-ark/HARK/pull/1240)
- Adds `HARK.simulation.monte_carlo` module for generic Monte Carlo simulation functions using Python model configurations. [1296](https://github.com/econ-ark/HARK/pull/1296)

#### Minor Changes

- Adds option `sim_common_Rrisky` to control whether risky-asset models draw common or idiosyncratic returns in simulation. [#1250](https://github.com/econ-ark/HARK/pull/1250),[#1253](https://github.com/econ-ark/HARK/pull/1253)
- Addresses [#1255](https://github.com/econ-ark/HARK/issues/1255). Makes age-varying stochastic returns possible and draws from their discretized version. [#1262](https://github.com/econ-ark/HARK/pull/1262)
- Fixes bug in the metric that compares dictionaries with the same keys. [#1260](https://github.com/econ-ark/HARK/pull/1260)
- Fixes bug in the calc_jacobian method. [#1342](https://github.com/econ-ark/HARK/pull/1342)
- Fixes bug that prevented risky-asset consumer types from working with time-varying interest rates `Rfree`. [1343](https://github.com/econ-ark/HARK/pull/1343)
- Overhauls and expands condition checking for the ConsIndShock model [#1294](https://github.com/econ-ark/HARK/pull/1294). Condition values and a description of their interpretation is stored in the bilt dictionary of IndShockConsumerType.
- Creates a `models/` directory with Python model configurations for perfect foresight and Fisher 2-period models. [1347](https://github.com/econ-ark/HARK/pull/1347)
- Fixes bug in AgentType simulations where 'who_dies' for period t was being recorded in period t-1 in the history Carlo simulation functions using Python model configurations.[1296](https://github.com/econ-ark/HARK/pull/1296)
- Removes unused `simulation.py` .[1296](https://github.com/econ-ark/HARK/pull/1296)
- Fixes bug that default seed was being used in the initializing of income shock distributions. [1380](https://github.com/econ-ark/HARK/pull/1380)

### 0.13.0

Release Date: February 16, 2023

#### Major Changes

- Updates the DCEGM tools to address the flaws identified in [issue #1062](https://github.com/econ-ark/HARK/issues/1062). PR: [1100](https://github.com/econ-ark/HARK/pull/1100).
- Updates `IndexDstn`, introducing the option to use an existing RNG instead of creating a new one, and creating and storing all the conditional distributions at initialization. [1104](https://github.com/econ-ark/HARK/pull/1104)
- `make_shock_history` and `read_shocks == True` now store and use the random draws that determine newborn's initial states [#1101](https://github.com/econ-ark/HARK/pull/1101).
- `FrameModel` and `FrameSet` classes introduced for more modular construction of framed models. `FrameAgentType` dedicated to simulation. [#1117](https://github.com/econ-ark/HARK/pull/1117)
- General control transitions based on decision rules in `FrameAgentType`. [#1117](https://github.com/econ-ark/HARK/pull/1117)
- Adds `distr_of_function` tool to calculate the distribution of a function of a discrete random variable. [#1144](https://github.com/econ-ark/HARK/pull/1144)
- Changes the `DiscreteDistribution` class to allow for arbitrary array-valued random variables. [#1146](https://github.com/econ-ark/HARK/pull/1146)
- Adds `IndShockRiskyAssetConsumerType` as agent which can invest savings all in safe asset, all in risky asset, a fixed share in risky asset, or optimize its portfolio. [#1107](https://github.com/econ-ark/HARK/issues/1107)
- Updates all HARK models to allow for age-varying interest rates. [#1150](https://github.com/econ-ark/HARK/pull/1150)
- Adds `DiscreteDistribution.expected` method which expects vectorized functions and is faster than `HARK.distribution.calc_expectation`. [#1156](https://github.com/econ-ark/HARK/pull/1156)
- Adds `DiscreteDistributionXRA` class which extends `DiscreteDistribution` to allow for underlying data to be stored in a `xarray.DataArray` object. [#1156](https://github.com/econ-ark/HARK/pull/1156)
- Adds keyword argument `labels` to `expected()` when using `DiscreteDistributionXRA` to allow for expressive functions that use labeled xarrays. [#1156](https://github.com/econ-ark/HARK/pull/1156)
- Adds a wrapper for [`interpolation.py`](https://github.com/EconForge/interpolation.py) for fast multilinear interpolation. [#1151](https://github.com/econ-ark/HARK/pull/1151)
- Adds support for the calculation of dreivatives in the `interpolation.py` wrappers. [#1157](https://github.com/econ-ark/HARK/pull/1157)
- Adds class `DecayInterp` to `econforgeinterp.py`. It implements interpolators that "decay" to some limiting function when extrapolating. [#1165](https://github.com/econ-ark/HARK/pull/1165)
- Add methods to non stochastically simulate an economy by computing transition matrices. Functions to compute transition matrices and ergodic distribution have been added [#1155](https://github.com/econ-ark/HARK/pull/1155).
- Fixes a bug that causes `t_age` and `t_cycle` to get out of sync when reading pre-computed mortality. [#1181](https://github.com/econ-ark/HARK/pull/1181)
- Adds Methods to calculate Heterogenous Agent Jacobian matrices. [#1185](https://github.com/econ-ark/HARK/pull/1185)
- Enhances `combine_indep_dstns` to work with labeled distributions (`DiscreteDistributionLabeled`). [#1191](https://github.com/econ-ark/HARK/pull/1191)
- Updates the `numpy` random generator from `RandomState` to `Generator`. [#1193](https://github.com/econ-ark/HARK/pull/1193)
- Turns the income and income+return distributions into `DiscreteDistributionLabeled` objects. [#1189](https://github.com/econ-ark/HARK/pull/1189)
- Creates `UtilityFuncCRRA` which is an object oriented utility function with a coefficient of constant relative risk aversion and includes derivatives and inverses. Also creates `UtilityFuncCobbDouglas`, `UtilityFuncCobbDouglasCRRA`, and `UtilityFuncConstElastSubs`. [#1168](https://github.com/econ-ark/HARK/pull/1168)
- Reorganizes `HARK.distribution`. All distributions now inherit all features from `scipy.stats`. New `ContinuousFrozenDistribution` and `DiscreteFrozenDistribution` to use `scipy.stats` distributions not yet implemented in HARK. New `Distribution.discretize(N, method = "***")` replaces `Distribution.approx(N)`. New `DiscreteDistribution.limit` attribute describes continuous origin and discretization method. [#1197](https://github.com/econ-ark/HARK/pull/1197).
- Creates new class of _labeled_ models under `ConsLabeledModel` that use xarray for more expressive modeling of underlying mathematical and economics variables. [#1177](https://github.com/econ-ark/HARK/pull/1177)

#### Minor Changes

- Updates the lognormal-income-process constructor from `ConsIndShockModel.py` to use `IndexDistribution`. [#1024](https://github.com/econ-ark/HARK/pull/1024), [#1115](https://github.com/econ-ark/HARK/pull/1115)
- Allows for age-varying unemployment probabilities and replacement incomes with the lognormal income process constructor. [#1112](https://github.com/econ-ark/HARK/pull/1112)
- Option to have newborn IndShockConsumerType agents with a transitory income shock in the first period. Default is false, meaning they only have a permanent income shock in period 1 and permanent AND transitory in the following ones. [#1126](https://github.com/econ-ark/HARK/pull/1126)
- Adds `benchmark` utility to profile the performance of `HARK` solvers. [#1131](https://github.com/econ-ark/HARK/pull/1131)
- Fixes scaling bug in Normal equiprobable approximation method. [1139](https://github.com/econ-ark/HARK/pull/1139)
- Removes the extra-dimension that was returned by `calc_expectations` in some instances. [#1149](https://github.com/econ-ark/HARK/pull/1149)
- Adds `HARK.distribution.expected` alias for `DiscreteDistribution.expected`. [#1156](https://github.com/econ-ark/HARK/pull/1156)
- Renames attributes in `DiscreteDistribution`: `X` to `atoms` and `pmf` to `pmv`. [#1164](https://github.com/econ-ark/HARK/pull/1164), [#1051](https://github.com/econ-ark/HARK/pull/1151), [#1159](https://github.com/econ-ark/HARK/pull/1159).
- Remove or replace automated tests that depend on brittle simulation results. [#1148](https://github.com/econ-ark/HARK/pull/1148)
- Updates asset grid constructor from `ConsIndShockModel.py` to allow for linearly-spaced grids when `aXtraNestFac == -1`. [#1172](https://github.com/econ-ark/HARK/pull/1172)
- Renames `DiscreteDistributionXRA` to `DiscreteDistributionLabeled` and updates methods [#1170](https://github.com/econ-ark/HARK/pull/1170)
- Renames `HARK.numba` to `HARK.numba_tools` [#1183](https://github.com/econ-ark/HARK/pull/1183)
- Adds the RNG seed as a property of `DiscreteDistributionLabeled` [#1184](https://github.com/econ-ark/HARK/pull/1184)
- Updates the `approx` method of `HARK.distributions.Uniform` to include the endpoints of the distribution with infinitesimally small (zero) probability mass. [#1180](https://github.com/econ-ark/HARK/pull/1180)
- Refactors tests to incorporate custom precision `HARK_PRECISION = 4`. [#1193](https://github.com/econ-ark/HARK/pull/1193)
- Cast `DiscreteDistribution.pmv` attribute as a `np.ndarray`. [#1199](https://github.com/econ-ark/HARK/pull/1199)
- Update structure of dynamic interest rate. [#1221](https://github.com/econ-ark/HARK/pull/1221)

### 0.12.0

Release Date: December 14, 2021

#### Major Changes

- FrameAgentType for modular definitions of agents [#865](https://github.com/econ-ark/HARK/pull/865) [#1064](https://github.com/econ-ark/HARK/pull/1064)
- Frame relationships with backward and forward references, with plotting example [#1071](https://github.com/econ-ark/HARK/pull/1071)
- PortfolioConsumerFrameType, a port of PortfolioConsumerType to use Frames [#865](https://github.com/econ-ark/HARK/pull/865)
- Input parameters for cyclical models now indexed by t [#1039](https://github.com/econ-ark/HARK/pull/1039)
- A IndexDistribution class for representing time-indexed probability distributions [#1018](https://github.com/econ-ark/HARK/pull/1018/).
- Adds new consumption-savings-portfolio model `RiskyContrib`, which represents an agent who can save in risky and risk-free assets but faces
  frictions to moving funds between them. To circumvent these frictions, he has access to an income-deduction scheme to accumulate risky assets.
  PR: [#832](https://github.com/econ-ark/HARK/pull/832). See [this forthcoming REMARK](https://github.com/Mv77/RiskyContrib) for the model's details.
- 'cycles' agent property moved from constructor argument to parameter [#1031](https://github.com/econ-ark/HARK/pull/1031)
- Uses iterated expectations to speed-up the solution of `RiskyContrib` when income and returns are independent [#1058](https://github.com/econ-ark/HARK/pull/1058).
- `ConsPortfolioSolver` class for solving portfolio choice model replaces `solveConsPortfolio` method [#1047](https://github.com/econ-ark/HARK/pull/1047)
- `ConsPortfolioDiscreteSolver` class for solving portfolio choice model when allowed share is on a discrete grid [#1047](https://github.com/econ-ark/HARK/pull/1047)
- `ConsPortfolioJointDistSolver` class for solving portfolio chioce model when the income and risky return shocks are not independent [#1047](https://github.com/econ-ark/HARK/pull/1047)

#### Minor Changes

- Using Lognormal.from_mean_std in the forward simulation of the RiskyAsset model [#1019](https://github.com/econ-ark/HARK/pull/1019)
- Fix bug in DCEGM's primary kink finder due to numpy no longer accepting NaN in integer arrays [#990](https://github.com/econ-ark/HARK/pull/990).
- Add a general class for consumers who can save using a risky asset [#1012](https://github.com/econ-ark/HARK/pull/1012/).
- Add Boolean attribute 'PerfMITShk' to consumption models. When true, allows perfect foresight MIT shocks to be simulated. [#1013](https://github.com/econ-ark/HARK/pull/1013).
- Track and update start-of-period (pre-income) risky and risk-free assets as states in the `RiskyContrib` model [1046](https://github.com/econ-ark/HARK/pull/1046).
- distribute_params now uses assign_params to create consistent output [#1044](https://github.com/econ-ark/HARK/pull/1044)
- The function that computes end-of-period derivatives of the value function was moved to the inside of `ConsRiskyContrib`'s solver [#1057](https://github.com/econ-ark/HARK/pull/1057)
- Use `np.fill(np.nan)` to clear or initialize the arrays that store simulations. [#1068](https://github.com/econ-ark/HARK/pull/1068)
- Add Boolean attribute 'neutral_measure' to consumption models. When true, simulations are more precise by allowing permanent shocks to be drawn from a neutral measure (see Harmenberg 2021). [#1069](https://github.com/econ-ark/HARK/pull/1069)
- Fix mathematical limits of model example in `example_ConsPortfolioModel.ipynb` [#1047](https://github.com/econ-ark/HARK/pull/1047)
- Update `ConsGenIncProcessModel.py` to use `calc_expectation` method [#1072](https://github.com/econ-ark/HARK/pull/1072)
- Fix bug in `calc_normal_style_pars_from_lognormal_pars` due to math error. [#1076](https://github.com/econ-ark/HARK/pull/1076)
- Fix bug in `distribute_params` so that `AgentCount` parameter is updated. [#1089](https://github.com/econ-ark/HARK/pull/1089)
- Fix bug in 'vFuncBool' option for 'MarkovConsumerType' so that the value function may now be calculated. [#1095](https://github.com/econ-ark/HARK/pull/1095)

### 0.11.0

Release Date: March 4, 2021

#### Major Changes

- Converts non-mathematical code to PEP8 compliant form [#953](https://github.com/econ-ark/HARK/pull/953)
- Adds a constructor for LogNormal distributions from mean and standard deviation [#891](https://github.com/econ-ark/HARK/pull/891/)
- Uses new LogNormal constructor in ConsPortfolioModel [#891](https://github.com/econ-ark/HARK/pull/891/)
- calcExpectations method for taking the expectation of a distribution over a function [#884](https://github.com/econ-ark/HARK/pull/884/] (#897)[https://github.com/econ-ark/HARK/pull/897/)
- Implements the multivariate normal as a supported distribution, with a discretization method. See [#948](https://github.com/econ-ark/HARK/pull/948).
- Centralizes the definition of value, marginal value, and marginal marginal value functions that use inverse-space
  interpolation for problems with CRRA utility. See [#888](https://github.com/econ-ark/HARK/pull/888).
- MarkovProcess class used in ConsMarkovModel, ConsRepAgentModel, ConsAggShockModel [#902](https://github.com/econ-ark/HARK/pull/902) [#929](https://github.com/econ-ark/HARK/pull/929)
- replace HARKobject base class with MetricObject and Model classes [#903](https://github.com/econ-ark/HARK/pull/903/)
- Add **repr** and **eq** methods to Model class [#903](https://github.com/econ-ark/HARK/pull/903/)
- Adds SSA life tables and methods to extract survival probabilities from them [#986](https://github.com/econ-ark/HARK/pull/906).
- Adds the U.S. CPI research series and tools to extract inflation adjustments from it [#930](https://github.com/econ-ark/HARK/pull/930).
- Adds a module for extracting initial distributions of permanent income (`pLvl`) and normalized assets (`aNrm`) from the SCF [#932](https://github.com/econ-ark/HARK/pull/932).
- Fix the return fields of `dcegm/calcCrossPoints`[#909](https://github.com/econ-ark/HARK/pull/909).
- Corrects location of constructor documentation to class string for Sphinx rendering [#908](https://github.com/econ-ark/HARK/pull/908)
- Adds a module with tools for parsing and using various income calibrations from the literature. It includes the option of using life-cycle profiles of income shock variances from [Sabelhaus and Song (2010)](https://www.sciencedirect.com/science/article/abs/pii/S0304393210000358). See [#921](https://github.com/econ-ark/HARK/pull/921), [#941](https://github.com/econ-ark/HARK/pull/941), [#980](https://github.com/econ-ark/HARK/pull/980).
- remove "Now" from model variable names [#936](https://github.com/econ-ark/HARK/pull/936)
- remove Model.**call**; use Model init in Market and AgentType init to standardize on parameters dictionary [#947](https://github.com/econ-ark/HARK/pull/947)
- Moves state MrkvNow to shocks['Mrkv'] in AggShockMarkov and KrusellSmith models [#935](https://github.com/econ-ark/HARK/pull/935)
- Replaces `ConsIndShock`'s `init_lifecycle` with an actual life-cycle calibration [#951](https://github.com/econ-ark/HARK/pull/951).

#### Minor Changes

- Move AgentType constructor parameters docs to class docstring so it is rendered by Sphinx.
- Remove uses of deprecated time.clock [#887](https://github.com/econ-ark/HARK/pull/887)
- Change internal representation of parameters to Distributions to ndarray type
- Rename IncomeDstn to IncShkDstn
- AgentType simulate() method now returns history. [#916](https://github.com/econ-ark/HARK/pull/916)
- Rename DiscreteDistribution.drawDiscrete() to draw()
- Update documentation and warnings around IncShkDstn [#955](https://github.com/econ-ark/HARK/pull/955)
- Adds csv files to `MANIFEST.in`. [957](https://github.com/econ-ark/HARK/pull/957)

### 0.10.8

Release Date: Nov. 05 2020

#### Major Changes

- Namespace variables for the Market class [#765](https://github.com/econ-ark/HARK/pull/765)
- We now have a Numba based implementation of PerfForesightConsumerType model available as PerfForesightConsumerTypeFast [#774](https://github.com/econ-ark/HARK/pull/774)
- Namespace for exogenous shocks [#803](https://github.com/econ-ark/HARK/pull/803)
- Namespace for controls [#855](https://github.com/econ-ark/HARK/pull/855)
- State and poststate attributes replaced with state_now and state_prev namespaces [#836](https://github.com/econ-ark/HARK/pull/836)

#### Minor Changes

- Use shock_history namespace for pre-evaluated shock history [#812](https://github.com/econ-ark/HARK/pull/812)
- Fixes seed of PrefShkDstn on initialization and add tests for simulation output
- Reformat code style using black

### 0.10.7

Release Date: 08-08-2020

#### Major Changes

- Add a custom KrusellSmith Model [#762](https://github.com/econ-ark/HARK/pull/762)
- Simulations now uses a dictionary `history` to store state history instead of `_hist` attributes [#674](https://github.com/econ-ark/HARK/pull/674)
- Removed time flipping and time flow state, "forward/backward time" through data access [#570](https://github.com/econ-ark/HARK/pull/570)
- Simulation draw methods are now individual distributions like `Uniform`, `Lognormal`, `Weibull` [#624](https://github.com/econ-ark/HARK/pull/624)

#### Minor Changes

- unpackcFunc is deprecated, use unpack(parameter) to unpack a parameter after solving the model [#784](https://github.com/econ-ark/HARK/pull/784)
- Remove deprecated Solution Class, use HARKObject across the codebase [#772](https://github.com/econ-ark/HARK/pull/772)
- Add option to find crossing points in the envelope step of DCEGM algorithm [#758](https://github.com/econ-ark/HARK/pull/758)
- Fix reset bug in the behaviour of AgentType.resetRNG(), implemented individual resetRNG methods for AgentTypes [#757](https://github.com/econ-ark/HARK/pull/757)
- Seeds are set at initialisation of a distribution object rather than draw method [#691](https://github.com/econ-ark/HARK/pull/691) [#750](https://github.com/econ-ark/HARK/pull/750), [#729](https://github.com/econ-ark/HARK/pull/729)
- Deal with portfolio share of 'bad' assets [#749](https://github.com/econ-ark/HARK/pull/749)
- Fix bug in make_figs utilities function [#755](https://github.com/econ-ark/HARK/pull/755)
- Fix typo bug in Perfect Foresight Model solver [#743](https://github.com/econ-ark/HARK/pull/743)
- Add initial support for logging in ConsIndShockModel [#714](https://github.com/econ-ark/HARK/pull/714)
- Speed up simulation in AggShockMarkovConsumerType [#702](https://github.com/econ-ark/HARK/pull/702)
- Fix logic bug in DiscreteDistribution draw method [#715](https://github.com/econ-ark/HARK/pull/715)
- Implemented distributeParams to distributes heterogeneous values of one parameter to a set of agents [#692](https://github.com/econ-ark/HARK/pull/692)
- NelderMead is now part of estimation [#693](https://github.com/econ-ark/HARK/pull/693)
- Fix typo bug in parallel [#682](https://github.com/econ-ark/HARK/pull/682)
- Fix DiscreteDstn to make it work with multivariate distributions [#646](https://github.com/econ-ark/HARK/pull/646)
- BayerLuetticke removed from HARK, is now a REMARK [#603](https://github.com/econ-ark/HARK/pull/603)
- cstwMPC removed from HARK, is now a REMARK [#666](https://github.com/econ-ark/HARK/pull/666)
- SolvingMicroDSOPs removed from HARK, is now a REMARK [#651](https://github.com/econ-ark/HARK/pull/651)
- constructLogNormalIncomeProcess is now a method of IndShockConsumerType [#661](https://github.com/econ-ark/HARK/pull/661)
- Discretize continuous distributions [#657](https://github.com/econ-ark/HARK/pull/657)
- Data used in cstwMPC is now in HARK.datasets [#622](https://github.com/econ-ark/HARK/pull/622)
- Refactor checkConditions by adding a checkCondition method instead of writing custom checks for each condition [#568](https://github.com/econ-ark/HARK/pull/568)
- Examples update [#768](https://github.com/econ-ark/HARK/pull/768), [#759](https://github.com/econ-ark/HARK/pull/759), [#756](https://github.com/econ-ark/HARK/pull/756), [#727](https://github.com/econ-ark/HARK/pull/727), [#698](https://github.com/econ-ark/HARK/pull/698), [#697](https://github.com/econ-ark/HARK/pull/697), [#561](https://github.com/econ-ark/HARK/pull/561), [#654](https://github.com/econ-ark/HARK/pull/654), [#633](https://github.com/econ-ark/HARK/pull/633), [#775](https://github.com/econ-ark/HARK/pull/775)

### 0.10.6

Release Date: 17-04-2020

#### Major Changes

- Add Bellman equations for cyclical model example [#600](https://github.com/econ-ark/HARK/pull/600)

- read_shocks now reads mortality as well [#613](https://github.com/econ-ark/HARK/pull/613)

- Discrete probability distributions are now classes [#610](https://github.com/econ-ark/HARK/pull/610)

#### Minor Changes

### 0.10.5

Release Date: 24-03-2020

#### Major Changes

- Default parameters dictionaries for ConsumptionSaving models have been moved from ConsumerParameters to nearby the classes that use them. [#527](https://github.com/econ-ark/HARK/pull/527)

- Improvements and cleanup of ConsPortfolioModel, and adding the ability to specify an age-varying list of RiskyAvg and RiskyStd. [#577](https://github.com/econ-ark/HARK/pull/527)

- Rewrite and simplification of ConsPortfolioModel solver. [#594](https://github.com/econ-ark/HARK/pull/594)

#### Minor Changes

### 0.10.4

Release Date: 05-03-2020

#### Major Changes

- Last release to support Python 2.7, future releases of econ-ark will support Python 3.6+ [#478](https://github.com/econ-ark/HARK/pull/478)
- Move non-reusable model code to examples directory, BayerLuetticke, FashionVictim now in examples instead of in HARK code [#442](https://github.com/econ-ark/HARK/pull/442)
- Load default parameters for ConsumptionSaving models [#466](https://github.com/econ-ark/HARK/pull/466)
- Improved implementaion of parallelNelderMead [#300](https://github.com/econ-ark/HARK/pull/300)

#### Minor Changes

- Notebook utility functions for determining platform, GUI, latex (installation) are available in HARK.utilities [#512](https://github.com/econ-ark/HARK/pull/512)
- Few DemARKs moved to examples [#472](https://github.com/econ-ark/HARK/pull/472)
- MaxKinks available in ConsumerParameters again [#486](https://github.com/econ-ark/HARK/pull/486)

### 0.10.3

Release Date: 12-12-2019

#### Major Changes

- Added constrained perfect foresight model solution. ([#299](https://github.com/econ-ark/HARK/pull/299)

#### Minor Changes

- Fixed slicing error in minimizeNelderMead. ([#460](https://github.com/econ-ark/HARK/pull/460))
- Fixed matplotlib GUI error. ([#444](https://github.com/econ-ark/HARK/pull/444))
- Pinned sphinx dependency. ([#436](https://github.com/econ-ark/HARK/pull/436))
- Fixed bug in ConsPortfolioModel in which the same risky rate of return would be drawn over and over. ([#433](https://github.com/econ-ark/HARK/pull/433))
- Fixed sphinx dependency errors. ([#411](https://github.com/econ-ark/HARK/pull/411))
- Refactored simultation.py. ([#408](https://github.com/econ-ark/HARK/pull/408))
- AgentType.simulate() now throws informative errors if
  attributes required for simulation do not exist, or initializeSim() has
  never been called. ([#320](https://github.com/econ-ark/HARK/pull/320))

### 0.10.2

Release Date: 10-03-2019

#### Minor Changes

- Add some bugfixes and unit tests to HARK.core. ([#401](https://github.com/econ-ark/HARK/pull/401))
- Fix error in discrete portfolio choice's AdjustPrb. ([#391](https://github.com/econ-ark/HARK/pull/391))

### 0.10.1.dev5

Release Date: 09-25-2019

#### Minor Changes

- Added portfolio choice between risky and safe assets (ConsPortfolioModel). ([#241](https://github.com/econ-ark/HARK/pull/241))

### 0.10.1.dev4

Release Date: 09-19-2019

#### Minor Changes

- Fixes cubic interpolation in KinkedRSolver. ([#386](https://github.com/econ-ark/HARK/pull/386))
- Documentes the procedure for constructing value function inverses and fixes bug in which survival rate was not included in absolute patience factor. ([#383](https://github.com/econ-ark/HARK/pull/383))
- Fixes problems that sometimes prevented multiprocessing from working. ([#377](https://github.com/econ-ark/HARK/pull/377))

### 0.10.1.dev3

Release Date: 07-23-2019

#### Minor Changes

- Missed pre-solve fix (see [#363](https://github.com/econ-ark/HARK/pull/363) for more context). ([#367](https://github.com/econ-ark/HARK/pull/367))

### 0.10.1.dev2

Release Date: 07-22-2019

#### Minor Changes

- Revert pre-solve commit due to bug. ([#363](https://github.com/econ-ark/HARK/pull/363))

### 0.10.1.dev1

Release Date: 07-20-2019

#### Breaking Changes

- See #302 under minor changes.

#### Major Changes

- Adds BayerLuetticke notebooks and functionality. ([#328](https://github.com/econ-ark/HARK/pull/328))

#### Minor Changes

- Fixes one-asset HANK models for endowment economy (had MP wired in as the shock). ([#355](https://github.com/econ-ark/HARK/pull/355))
- Removes jupytext \*.py files. ([#354](https://github.com/econ-ark/HARK/pull/354))
- Reorganizes documentation and configures it to work with Read the Docs. ([#353](https://github.com/econ-ark/HARK/pull/353))
- Adds notebook illustrating dimensionality reduction in Bayer and Luetticke. ([#345](https://github.com/econ-ark/HARK/pull/345))
- Adds notebook illustrating how the Bayer & Luetticke invoke the discrete cosine transformation(DCT) and fixed copula to reduce dimensions of the problem.([#344](https://github.com/econ-ark/HARK/pull/344))
- Makes BayerLuetticke HANK tools importable as a module. ([#342](https://github.com/econ-ark/HARK/pull/342))
- Restores functionality of SGU_solver. ([#341](https://github.com/econ-ark/HARK/pull/341))
- Fixes datafile packaging issue. ([#332](https://github.com/econ-ark/HARK/pull/332))
- Deletes .py file from Bayer-Luetticke folder. ([#329](https://github.com/econ-ark/HARK/pull/329))
- Add an empty method for preSolve called checkRestrictions that can be overwritten in classes inheriting from AgentType to check for illegal parameter values. ([#324](https://github.com/econ-ark/HARK/pull/324))
- Adds a call to updateIncomeProcess() in preSolve() to avoid solutions being based on wrong income process specifications if some parameters change between two solve() calls. ([#323](https://github.com/econ-ark/HARK/pull/323))
- Makes checkConditions() less verbose when the checks are not actually performed by converting a print statement to an inline comment. ([#321](https://github.com/econ-ark/HARK/pull/321))
- Raises more readable exception when simultate() is called without solving first. ([#315](https://github.com/econ-ark/HARK/pull/315))
- Removes testing folder (part of ongoing test restructuring). ([#304](https://github.com/econ-ark/HARK/pull/304))
- Fixes unintended behavior in default simDeath(). Previously, all agents would die off in the first period, but they were meant to always survive. ([#302](https://github.com/econ-ark/HARK/pull/302)) **Warning**: Potentially breaking change.

### 0.10.1

Release Date: 05-30-2019

No changes from 0.10.0.dev3.

### 0.10.0.dev3

Release Date: 05-18-2019

#### Major Changes

- Fixes multithreading problems by using Parallels(backend='multiprocessing'). ([287](https://github.com/econ-ark/HARK/pull/287))
- Fixes bug caused by misapplication of check_conditions. ([284](https://github.com/econ-ark/HARK/pull/284))
- Adds functions to calculate quadrature nodes and weights for numerically evaluating expectations in the presence of (log-)normally distributed random variables. ([258](https://github.com/econ-ark/HARK/pull/258))

#### Minor Changes

- Adds method decorator which validates that arguments passed in are not empty. ([282](https://github.com/econ-ark/HARK/pull/282)
- Lints a variety of files. These PRs include some additional/related minor changes, like replacing an exec function, removing some lambdas, adding some files to .gitignore, etc. ([274](https://github.com/econ-ark/HARK/pull/274), [276](https://github.com/econ-ark/HARK/pull/276), [277](https://github.com/econ-ark/HARK/pull/277), [278](https://github.com/econ-ark/HARK/pull/278), [281](https://github.com/econ-ark/HARK/pull/281))
- Adds vim swp files to gitignore. ([269](https://github.com/econ-ark/HARK/pull/269))
- Adds version dunder in init. ([265](https://github.com/econ-ark/HARK/pull/265))
- Adds flake8 to requirements.txt and config. ([261](https://github.com/econ-ark/HARK/pull/261))
- Adds some unit tests for IndShockConsumerType. ([256](https://github.com/econ-ark/HARK/pull/256))

### 0.10.0.dev2

Release Date: 04-18-2019

#### Major Changes

None

#### Minor Changes

- Fix verbosity check in ConsIndShockModel. ([250](https://github.com/econ-ark/HARK/pull/250))

#### Other Changes

None

### 0.10.0.dev1

Release Date: 04-12-2019

#### Major Changes

- Adds [tools](https://github.com/econ-ark/HARK/blob/master/HARK/dcegm.py) to solve problems that arise from the interaction of discrete and continuous variables, using the [DCEGM](https://github.com/econ-ark/DemARK/blob/master/notebooks/DCEGM-Upper-Envelope.ipynb) method of [Iskhakov et al.](https://onlinelibrary.wiley.com/doi/abs/10.3982/QE643), who apply the their discrete-continuous solution algorithm to the problem of optimal endogenous retirement; their results are replicated using our new tool [here](https://github.com/econ-ark/EndogenousRetirement/blob/master/Endogenous-Retirement.ipynb). ([226](https://github.com/econ-ark/HARK/pull/226))
- Parameters of ConsAggShockModel.CobbDouglasEconomy.updateAFunc and ConsAggShockModel.CobbDouglasMarkovEconomy.updateAFunc that govern damping and the number of discarded 'burn-in' periods were previously hardcoded, now proper instance-level parameters. ([244](https://github.com/econ-ark/HARK/pull/244))
- Improve accuracy and performance of functions for evaluating the integrated value function and conditional choice probabilities for models with extreme value type I taste shocks. ([242](https://github.com/econ-ark/HARK/pull/242))
- Add calcLogSum, calcChoiceProbs, calcLogSumChoiceProbs to HARK.interpolation. ([209](https://github.com/econ-ark/HARK/pull/209), [217](https://github.com/econ-ark/HARK/pull/217))
- Create tool to produce an example "template" of a REMARK based on SolvingMicroDSOPs. ([176](https://github.com/econ-ark/HARK/pull/176))

#### Minor Changes

- Moved old utilities tests. ([245](https://github.com/econ-ark/HARK/pull/245))
- Deleted old files related to "cstwMPCold". ([239](https://github.com/econ-ark/HARK/pull/239))
- Set numpy floating point error level to ignore. ([238](https://github.com/econ-ark/HARK/pull/238))
- Fixed miscellaneous imports. ([212](https://github.com/econ-ark/HARK/pull/212), [224](https://github.com/econ-ark/HARK/pull/224), [225](https://github.com/econ-ark/HARK/pull/225))
- Improve the tests of buffer stock model impatience conditions in IndShockConsumerType. ([219](https://github.com/econ-ark/HARK/pull/219))
- Add basic support for Travis continuous integration testing. ([208](https://github.com/econ-ark/HARK/pull/208))
- Add SciPy to requirements.txt. ([207](https://github.com/econ-ark/HARK/pull/207))
- Fix indexing bug in bilinear interpolation. ([194](https://github.com/econ-ark/HARK/pull/194))
- Update the build process to handle Python 2 and 3 compatibility. ([172](https://github.com/econ-ark/HARK/pull/172))
- Add MPCnow attribute to ConsGenIncProcessModel. ([170](https://github.com/econ-ark/HARK/pull/170))
- All standalone demo files have been removed. The content that was in these files can now be found in similarly named Jupyter notebooks in the DEMARK repository. Some of these notebooks are also linked from econ-ark.org. ([229](https://github.com/econ-ark/HARK/pull/229), [243](https://github.com/econ-ark/HARK/pull/243))

#### Other Notes

- Not all changes from 0.9.1 may be listed in these release notes. If you are having trouble addressing a breaking change, please reach out to us.<|MERGE_RESOLUTION|>--- conflicted
+++ resolved
@@ -8,7 +8,6 @@
 
 ## Changes
 
-<<<<<<< HEAD
 ### 0.15.0
 
 Release Date: TBA
@@ -18,7 +17,7 @@
 ### Minor Changes
 
 - Add option to pass pre-built grid to `LinearFast`. [1388](https://github.com/econ-ark/HARK/pull/1388)
-=======
+
 ### 0.14.1
 
 Release date: February 28, 2024
@@ -31,7 +30,6 @@
 
 - Fixes a bug in make_figs arising from the metadata argument being incompatible with jpg. [#1386](https://github.com/econ-ark/HARK/pull/1386)
 - Reverts behavior of the repr method of the Model class, so that long strings aren't generated. Full description is available with describe(). [#1390](https://github.com/econ-ark/HARK/pull/1390)
->>>>>>> 649d8c6e
 
 ### 0.14.0
 
