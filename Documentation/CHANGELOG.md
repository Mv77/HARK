--- conflicted
+++ resolved
@@ -7,6 +7,18 @@
 For more information on HARK, see [our Github organization](https://github.com/econ-ark).
 
 ## Changes
+
+### 0.15.2 (in development)
+
+Release Date: TBD
+
+#### Major Changes
+
+none
+
+#### Minor Changes
+
+- Fixes bug in `AgentPopulation` that caused discretization of distributions to not work. [1275](https://github.com/econ-ark/HARK/pull/1275)
 
 ### 0.15.1
 
@@ -86,17 +98,6 @@
 - Adds option `sim_common_Rrisky` to control whether risky-asset models draw common or idiosyncratic returns in simulation. [#1250](https://github.com/econ-ark/HARK/pull/1250),[#1253](https://github.com/econ-ark/HARK/pull/1253)
 - Addresses [#1255](https://github.com/econ-ark/HARK/issues/1255). Makes age-varying stochastic returns possible and draws from their discretized version. [#1262](https://github.com/econ-ark/HARK/pull/1262)
 - Fixes bug in the metric that compares dictionaries with the same keys. [#1260](https://github.com/econ-ark/HARK/pull/1260)
-<<<<<<< HEAD
-- Fixes bug in `AgentPopulation` that caused discretization of distributions to not work. [1275](https://github.com/econ-ark/HARK/pull/1275)
-=======
-- Fixes bug in the calc_jacobian method. [#1342](https://github.com/econ-ark/HARK/pull/1342)
-- Fixes bug that prevented risky-asset consumer types from working with time-varying interest rates `Rfree`. [1343](https://github.com/econ-ark/HARK/pull/1343)
-- Overhauls and expands condition checking for the ConsIndShock model [#1294](https://github.com/econ-ark/HARK/pull/1294). Condition values and a description of their interpretation is stored in the bilt dictionary of IndShockConsumerType.
-- Creates a `models/` directory with Python model configurations for perfect foresight and Fisher 2-period models. [1347](https://github.com/econ-ark/HARK/pull/1347)
-- Fixes bug in AgentType simulations where 'who_dies' for period t was being recorded in period t-1 in the history Carlo simulation functions using Python model configurations.[1296](https://github.com/econ-ark/HARK/pull/1296)
-- Removes unused `simulation.py` .[1296](https://github.com/econ-ark/HARK/pull/1296)
-- Fixes bug that default seed was being used in the initializing of income shock distributions. [1380](https://github.com/econ-ark/HARK/pull/1380)
->>>>>>> 386a049f
 
 ### 0.13.0
 
