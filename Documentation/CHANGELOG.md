--- conflicted
+++ resolved
@@ -29,12 +29,9 @@
 * Adds a wrapper for [`interpolation.py`](https://github.com/EconForge/interpolation.py) for fast multilinear interpolation. [#1151](https://github.com/econ-ark/HARK/pull/1151)
 * Adds support for the calculation of dreivatives in the `interpolation.py` wrappers. [#1157](https://github.com/econ-ark/HARK/pull/1157)
 * Adds class `DecayInterp` to `econforgeinterp.py`. It implements interpolators that "decay" to some limiting function when extrapolating. [#1165](https://github.com/econ-ark/HARK/pull/1165)
-<<<<<<< HEAD
-* Creates `UtilityFuncCRRA` which is an object oriented utility function with a coefficient of constant relative risk aversion and includes derivatives and inverses. [#1168](https://github.com/econ-ark/HARK/pull/1168)
-=======
 * Add methods to non stochastically simulate an economy by computing transition matrices. Functions to compute transition matrices and ergodic distribution have been added [#1155](https://github.com/econ-ark/HARK/pull/1155).
 * Fixes a bug that causes `t_age` and `t_cycle` to get out of sync when reading pre-computed mortality. [#1181](https://github.com/econ-ark/HARK/pull/1181)
->>>>>>> 15398502
+* Creates `UtilityFuncCRRA` which is an object oriented utility function with a coefficient of constant relative risk aversion and includes derivatives and inverses. [#1168](https://github.com/econ-ark/HARK/pull/1168)
 
 ### Minor Changes
 
